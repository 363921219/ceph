--- conflicted
+++ resolved
@@ -369,20 +369,8 @@
   rados -p cache4 put foo1 $tmpfile
   rados -p cache4 put foo2 $tmpfile
   rm -f $tmpfile
-<<<<<<< HEAD
-  ceph tell osd.* flush_pg_stats || true
+  ceph tell osd.\* flush_pg_stats || true
   ceph df | grep datapool | grep ' 2 '
-=======
-  ceph tell osd.\* flush_pg_stats || true
-  ceph df | grep cache4 | grep ' 2 '
-  local max_objects=1
-  ceph osd pool set cache4 target_max_objects $max_objects
-  local max_bytes=1024
-  ceph osd pool set cache4 target_max_bytes $max_bytes
-  ceph health | grep WARN | grep cache4
-  ceph health detail | grep cache4 | grep 'target max' | grep "${max_objects} objects"
-  ceph health detail | grep cache4 | grep 'target max' | grep "${max_bytes}B"
->>>>>>> f4853d88
   ceph osd tier remove-overlay datapool
   ceph osd tier remove datapool cache4
   ceph osd pool delete cache4 cache4 --yes-i-really-really-mean-it

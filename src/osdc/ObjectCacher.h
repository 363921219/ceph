// -*- mode:C++; tab-width:8; c-basic-offset:2; indent-tabs-mode:t -*- 
// vim: ts=8 sw=2 smarttab
#ifndef __OBJECTCACHER_H_
#define __OBJECTCACHER_H_

#include "include/types.h"
#include "include/lru.h"
#include "include/Context.h"

#include "common/Cond.h"
#include "common/Thread.h"

#include "Objecter.h"
#include "Filer.h"

class Objecter;
class Objecter::OSDRead;
class Objecter::OSDWrite;

class ObjectCacher {
 public:

  class Object;

  // ******* BufferHead *********
  class BufferHead : public LRUObject {
  public:
    // states
    static const int STATE_MISSING = 0;
    static const int STATE_CLEAN = 1;
    static const int STATE_DIRTY = 2;
    static const int STATE_RX = 3;
    static const int STATE_TX = 4;
    
  private:
    // my fields
    int state;
    int ref;
    struct {
      off_t start, length;   // bh extent in object
    } ex;
        
  public:
    Object *ob;
    bufferlist  bl;
    tid_t last_write_tid;  // version of bh (if non-zero)
    utime_t last_write;
    
    map< off_t, list<Context*> > waitfor_read;
    
  public:
    // cons
    BufferHead(Object *o) : 
      state(STATE_MISSING),
      ref(0),
      ob(o),
      last_write_tid(0) {}
  
    // extent
    off_t start() { return ex.start; }
    void set_start(off_t s) { ex.start = s; }
    off_t length() { return ex.length; }
    void set_length(off_t l) { ex.length = l; }
    off_t end() { return ex.start + ex.length; }
    off_t last() { return end() - 1; }

    // states
    void set_state(int s) {
      if (s == STATE_RX || s == STATE_TX) get();
      if (state == STATE_RX || state == STATE_TX) put();
      state = s;
    }
    int get_state() { return state; }
    
    bool is_missing() { return state == STATE_MISSING; }
    bool is_dirty() { return state == STATE_DIRTY; }
    bool is_clean() { return state == STATE_CLEAN; }
    bool is_tx() { return state == STATE_TX; }
    bool is_rx() { return state == STATE_RX; }
    
    // reference counting
    int get() {
      assert(ref >= 0);
      if (ref == 0) lru_pin();
      return ++ref;
    }
    int put() {
      assert(ref > 0);
      if (ref == 1) lru_unpin();
      --ref;
      return ref;
    }
  };
  

  // ******* Object *********
  class Object {
  private:
    // ObjectCacher::Object fields
    ObjectCacher *oc;
    object_t  oid;   // this _always_ is oid.rev=0
    inodeno_t ino;
    objectrev_t rev; // last rev we're written
    ceph_object_layout layout;
    
  public:
    map<off_t, BufferHead*>     data;

    tid_t last_write_tid;  // version of bh (if non-zero)
    tid_t last_ack_tid;    // last update acked.
    tid_t last_commit_tid; // last update commited.

    map< tid_t, list<Context*> > waitfor_ack;
    map< tid_t, list<Context*> > waitfor_commit;
    list<Context*> waitfor_rd;
    list<Context*> waitfor_wr;

    // lock
    static const int LOCK_NONE = 0;
    static const int LOCK_WRLOCKING = 1;
    static const int LOCK_WRLOCK = 2;
    static const int LOCK_WRUNLOCKING = 3;
    static const int LOCK_RDLOCKING = 4;
    static const int LOCK_RDLOCK = 5;
    static const int LOCK_RDUNLOCKING = 6;
    static const int LOCK_UPGRADING = 7;    // rd -> wr
    static const int LOCK_DOWNGRADING = 8;  // wr -> rd
    int lock_state;
    int wrlock_ref;  // how many ppl want or are using a WRITE lock
    int rdlock_ref;  // how many ppl want or are using a READ lock

  public:
    Object(ObjectCacher *_oc, object_t o, inodeno_t i, ceph_object_layout& l) : 
      oc(_oc),
      oid(o), ino(i), layout(l),
      last_write_tid(0), last_ack_tid(0), last_commit_tid(0),
      lock_state(LOCK_NONE), wrlock_ref(0), rdlock_ref(0)
      {}
	~Object() {
	  assert(data.empty());
	}

    object_t get_oid() { return oid; }
    inodeno_t get_ino() { return ino; }

	ceph_object_layout& get_layout() { return layout; }
	void set_layout(ceph_object_layout& l) { layout = l; }

    bool can_close() {
      return data.empty() && lock_state == LOCK_NONE &&
        waitfor_ack.empty() && waitfor_commit.empty() &&
        waitfor_rd.empty() && waitfor_wr.empty();
    }

    // bh
    void add_bh(BufferHead *bh) {
      // add to my map
      assert(data.count(bh->start()) == 0);
      
      if (0) {  // sanity check     FIXME DEBUG
        //cout << "add_bh " << bh->start() << "~" << bh->length() << endl;
        map<off_t,BufferHead*>::iterator p = data.lower_bound(bh->start());
        if (p != data.end()) {
          //cout << " after " << *p->second << endl;
          //cout << " after starts at " << p->first << endl;
          assert(p->first >= bh->end());
        }
        if (p != data.begin()) {
          p--;
          //cout << " before starts at " << p->second->start() 
          //<< " and ends at " << p->second->end() << endl;
          //cout << " before " << *p->second << endl;
          assert(p->second->end() <= bh->start());
        }
      }

      data[bh->start()] = bh;
    }
    void remove_bh(BufferHead *bh) {
      assert(data.count(bh->start()));
      data.erase(bh->start());
    }
    bool is_empty() { return data.empty(); }

    // mid-level
    BufferHead *split(BufferHead *bh, off_t off);
    void merge_left(BufferHead *left, BufferHead *right);
    void try_merge_bh(BufferHead *bh);

    int map_read(Objecter::OSDRead *rd,
                 map<off_t, BufferHead*>& hits,
                 map<off_t, BufferHead*>& missing,
                 map<off_t, BufferHead*>& rx);
    BufferHead *map_write(Objecter::OSDWrite *wr);
    
    void truncate(off_t s);

  };
  
  // ******* ObjectCacher *********
  // ObjectCacher fields
 public:
  Objecter *objecter;
  Filer filer;

 private:
  Mutex& lock;
  
  hash_map<object_t, Object*> objects;
  hash_map<inodeno_t, set<Object*> > objects_by_ino;

  set<BufferHead*>    dirty_bh;
  LRU   lru_dirty, lru_rest;

  Cond flusher_cond;
  bool flusher_stop;
  void flusher_entry();
  class FlusherThread : public Thread {
    ObjectCacher *oc;
  public:
    FlusherThread(ObjectCacher *o) : oc(o) {}
    void *entry() {
      oc->flusher_entry();
      return 0;
    }
  } flusher_thread;
  

  // objects
  Object *get_object(object_t oid, inodeno_t ino, ceph_object_layout &l) {
    // have it?
    if (objects.count(oid))
      return objects[oid];

    // create it.
    Object *o = new Object(this, oid, ino, l);
    objects[oid] = o;
    objects_by_ino[ino].insert(o);
    return o;
  }
  void close_object(Object *ob);

  // bh stats
  Cond  stat_cond;
  int   stat_waiter;

  off_t stat_clean;
  off_t stat_dirty;
  off_t stat_rx;
  off_t stat_tx;
  off_t stat_missing;

  void bh_stat_add(BufferHead *bh) {
    switch (bh->get_state()) {
    case BufferHead::STATE_MISSING: stat_missing += bh->length(); break;
    case BufferHead::STATE_CLEAN: stat_clean += bh->length(); break;
    case BufferHead::STATE_DIRTY: stat_dirty += bh->length(); break;
    case BufferHead::STATE_TX: stat_tx += bh->length(); break;
    case BufferHead::STATE_RX: stat_rx += bh->length(); break;
    }
    if (stat_waiter) stat_cond.Signal();
  }
  void bh_stat_sub(BufferHead *bh) {
    switch (bh->get_state()) {
    case BufferHead::STATE_MISSING: stat_missing -= bh->length(); break;
    case BufferHead::STATE_CLEAN: stat_clean -= bh->length(); break;
    case BufferHead::STATE_DIRTY: stat_dirty -= bh->length(); break;
    case BufferHead::STATE_TX: stat_tx -= bh->length(); break;
    case BufferHead::STATE_RX: stat_rx -= bh->length(); break;
    }
  }
  off_t get_stat_tx() { return stat_tx; }
  off_t get_stat_rx() { return stat_rx; }
  off_t get_stat_dirty() { return stat_dirty; }
  off_t get_stat_clean() { return stat_clean; }

  void touch_bh(BufferHead *bh) {
    if (bh->is_dirty())
      lru_dirty.lru_touch(bh);
    else
      lru_rest.lru_touch(bh);
  }

  // bh states
  void bh_set_state(BufferHead *bh, int s) {
    // move between lru lists?
    if (s == BufferHead::STATE_DIRTY && bh->get_state() != BufferHead::STATE_DIRTY) {
      lru_rest.lru_remove(bh);
      lru_dirty.lru_insert_top(bh);
      dirty_bh.insert(bh);
    }
    if (s != BufferHead::STATE_DIRTY && bh->get_state() == BufferHead::STATE_DIRTY) {
      lru_dirty.lru_remove(bh);
      lru_rest.lru_insert_mid(bh);
      dirty_bh.erase(bh);
    }

    // set state
    bh_stat_sub(bh);
    bh->set_state(s);
    bh_stat_add(bh);
  }      

  void copy_bh_state(BufferHead *bh1, BufferHead *bh2) { 
    bh_set_state(bh2, bh1->get_state());
  }
  
  void mark_missing(BufferHead *bh) { bh_set_state(bh, BufferHead::STATE_MISSING); };
  void mark_clean(BufferHead *bh) { bh_set_state(bh, BufferHead::STATE_CLEAN); };
  void mark_rx(BufferHead *bh) { bh_set_state(bh, BufferHead::STATE_RX); };
  void mark_tx(BufferHead *bh) { bh_set_state(bh, BufferHead::STATE_TX); };
  void mark_dirty(BufferHead *bh) { 
    bh_set_state(bh, BufferHead::STATE_DIRTY); 
    lru_dirty.lru_touch(bh);
    //bh->set_dirty_stamp(g_clock.now());
  };

  void bh_add(Object *ob, BufferHead *bh) {
    ob->add_bh(bh);
    if (bh->is_dirty()) {
      lru_dirty.lru_insert_top(bh);
	  dirty_bh.insert(bh);
	} else {
      lru_rest.lru_insert_top(bh);
	}
    bh_stat_add(bh);
  }
  void bh_remove(Object *ob, BufferHead *bh) {
    ob->remove_bh(bh);
    if (bh->is_dirty()) {
      lru_dirty.lru_remove(bh);
	  dirty_bh.erase(bh);
	} else {
      lru_rest.lru_remove(bh);
	}
    bh_stat_sub(bh);
  }

  // io
  void bh_read(BufferHead *bh);
  void bh_write(BufferHead *bh);

  void trim(off_t max=-1);
  void flush(off_t amount=0);

  bool flush(Object *o);
  off_t release(Object *o);
  void purge(Object *o);

  void rdlock(Object *o);
  void rdunlock(Object *o);
  void wrlock(Object *o);
  void wrunlock(Object *o);

 public:
  void bh_read_finish(object_t oid, off_t offset, size_t length, bufferlist &bl);
  void bh_write_ack(object_t oid, off_t offset, size_t length, tid_t t);
  void bh_write_commit(object_t oid, off_t offset, size_t length, tid_t t);
  void lock_ack(list<object_t>& oids, tid_t tid);

  class C_ReadFinish : public Context {
    ObjectCacher *oc;
    object_t oid;
    off_t start;
    size_t length;
  public:
    bufferlist bl;
    C_ReadFinish(ObjectCacher *c, object_t o, off_t s, size_t l) : oc(c), oid(o), start(s), length(l) {}
    void finish(int r) {
      oc->bh_read_finish(oid, start, length, bl);
    }
  };

  class C_WriteAck : public Context {
    ObjectCacher *oc;
    object_t oid;
    off_t start;
    size_t length;
  public:
    tid_t tid;
    C_WriteAck(ObjectCacher *c, object_t o, off_t s, size_t l) : oc(c), oid(o), start(s), length(l) {}
    void finish(int r) {
      oc->bh_write_ack(oid, start, length, tid);
    }
  };
  class C_WriteCommit : public Context {
    ObjectCacher *oc;
    object_t oid;
    off_t start;
    size_t length;
  public:
    tid_t tid;
    C_WriteCommit(ObjectCacher *c, object_t o, off_t s, size_t l) : oc(c), oid(o), start(s), length(l) {}
    void finish(int r) {
      oc->bh_write_commit(oid, start, length, tid);
    }
  };

  class C_LockAck : public Context {
    ObjectCacher *oc;
  public:
    list<object_t> oids;
    tid_t tid;
    C_LockAck(ObjectCacher *c, object_t o) : oc(c) {
      oids.push_back(o);
    }
    void finish(int r) {
      oc->lock_ack(oids, tid);
    }
  };



 public:
  ObjectCacher(Objecter *o, Mutex& l) : 
    objecter(o), filer(o), lock(l),
    flusher_stop(false), flusher_thread(this),
    stat_waiter(0),
    stat_clean(0), stat_dirty(0), stat_rx(0), stat_tx(0), stat_missing(0) {
    flusher_thread.create();
  }
  ~ObjectCacher() {
	// we should be empty.
	assert(objects.empty());
	assert(lru_rest.lru_get_size() == 0);
	assert(lru_dirty.lru_get_size() == 0);
	assert(dirty_bh.empty());

	assert(flusher_thread.is_started());
    lock.Lock();  // hmm.. watch out for deadlock!
    flusher_stop = true;
    flusher_cond.Signal();
    lock.Unlock();
    flusher_thread.join();
  }


  class C_RetryRead : public Context {
    ObjectCacher *oc;
    Objecter::OSDRead *rd;
    inodeno_t ino;
    Context *onfinish;
  public:
    C_RetryRead(ObjectCacher *_oc, Objecter::OSDRead *r, inodeno_t i, Context *c) : oc(_oc), rd(r), ino(i), onfinish(c) {}
    void finish(int) {
      int r = oc->readx(rd, ino, onfinish);
      if (r > 0) {
        onfinish->finish(r);
        delete onfinish;
      }
    }
  };

  // non-blocking.  async.
  int readx(Objecter::OSDRead *rd, inodeno_t ino, Context *onfinish);
  int writex(Objecter::OSDWrite *wr, inodeno_t ino);

  // write blocking
  void wait_for_write(size_t len, Mutex& lock);
  
  // blocking.  atomic+sync.
  int atomic_sync_readx(Objecter::OSDRead *rd, inodeno_t ino, Mutex& lock);
  int atomic_sync_writex(Objecter::OSDWrite *wr, inodeno_t ino, Mutex& lock);

  bool set_is_cached(inodeno_t ino);
  bool set_is_dirty_or_committing(inodeno_t ino);

  bool flush_set(inodeno_t ino, Context *onfinish=0);
  void flush_all(Context *onfinish=0);

  bool commit_set(inodeno_t ino, Context *oncommit);
  void commit_all(Context *oncommit=0);

  void purge_set(inodeno_t ino);

  off_t release_set(inodeno_t ino);  // returns # of bytes not released (ie non-clean)

  void truncate_set(inodeno_t ino, list<ObjectExtent>& ex);

  void kick_sync_writers(inodeno_t ino);
  void kick_sync_readers(inodeno_t ino);


  // file functions

  /*** async+caching (non-blocking) file interface ***/
  int file_read(inodeno_t ino, ceph_file_layout *layout,
                off_t offset, size_t len, 
                bufferlist *bl,
		int flags,
                Context *onfinish) {
<<<<<<< HEAD
    Objecter::OSDRead *rd = new Objecter::OSDRead(bl);
    filer.file_to_extents(ino, layout, offset, len, rd->extents);
    return readx(rd, ino, onfinish);
=======
    Objecter::OSDRead *rd = objecter->prepare_read(bl, flags);
    filer.file_to_extents(inode, offset, len, rd->extents);
    return readx(rd, inode.ino, onfinish);
>>>>>>> 18ac05df
  }

  int file_write(inodeno_t ino, ceph_file_layout *layout,
                 off_t offset, size_t len, 
<<<<<<< HEAD
                 bufferlist& bl,
				 objectrev_t rev=0) {
    Objecter::OSDWrite *wr = new Objecter::OSDWrite(bl);
    filer.file_to_extents(ino, layout, offset, len, wr->extents);
    return writex(wr, ino);
=======
                 bufferlist& bl, int flags,
		 objectrev_t rev=0) {
    Objecter::OSDWrite *wr = objecter->prepare_write(bl, flags);
    filer.file_to_extents(inode, offset, len, wr->extents);
    return writex(wr, inode.ino);
>>>>>>> 18ac05df
  }



  /*** sync+blocking file interface ***/
  
  int file_atomic_sync_read(inodeno_t ino, ceph_file_layout *layout,
                            off_t offset, size_t len, 
                            bufferlist *bl, int flags,
                            Mutex &lock) {
<<<<<<< HEAD
    Objecter::OSDRead *rd = new Objecter::OSDRead(bl);
    filer.file_to_extents(ino, layout, offset, len, rd->extents);
    return atomic_sync_readx(rd, ino, lock);
=======
    Objecter::OSDRead *rd = objecter->prepare_read(bl, flags);
    filer.file_to_extents(inode, offset, len, rd->extents);
    return atomic_sync_readx(rd, inode.ino, lock);
>>>>>>> 18ac05df
  }

  int file_atomic_sync_write(inodeno_t ino, ceph_file_layout *layout,
                             off_t offset, size_t len, 
                             bufferlist& bl, int flags,
                             Mutex &lock,
<<<<<<< HEAD
							 objectrev_t rev=0) {
    Objecter::OSDWrite *wr = new Objecter::OSDWrite(bl);
    filer.file_to_extents(ino, layout, offset, len, wr->extents);
    return atomic_sync_writex(wr, ino, lock);
=======
			     objectrev_t rev=0) {
    Objecter::OSDWrite *wr = objecter->prepare_write(bl, flags);
    filer.file_to_extents(inode, offset, len, wr->extents);
    return atomic_sync_writex(wr, inode.ino, lock);
>>>>>>> 18ac05df
  }

};


inline ostream& operator<<(ostream& out, ObjectCacher::BufferHead &bh)
{
  out << "bh["
      << bh.start() << "~" << bh.length()
      << " (" << bh.bl.length() << ")"
      << " v " << bh.last_write_tid;
  if (bh.is_tx()) out << " tx";
  if (bh.is_rx()) out << " rx";
  if (bh.is_dirty()) out << " dirty";
  if (bh.is_clean()) out << " clean";
  if (bh.is_missing()) out << " missing";
  if (bh.bl.length() > 0) out << " firstbyte=" << (int)bh.bl[0];
  out << "]";
  return out;
}

inline ostream& operator<<(ostream& out, ObjectCacher::Object &ob)
{
  out << "object["
      << hex << ob.get_oid() << " ino " << ob.get_ino() << dec
      << " wr " << ob.last_write_tid << "/" << ob.last_ack_tid << "/" << ob.last_commit_tid;

  switch (ob.lock_state) {
  case ObjectCacher::Object::LOCK_WRLOCKING: out << " wrlocking"; break;
  case ObjectCacher::Object::LOCK_WRLOCK: out << " wrlock"; break;
  case ObjectCacher::Object::LOCK_WRUNLOCKING: out << " wrunlocking"; break;
  case ObjectCacher::Object::LOCK_RDLOCKING: out << " rdlocking"; break;
  case ObjectCacher::Object::LOCK_RDLOCK: out << " rdlock"; break;
  case ObjectCacher::Object::LOCK_RDUNLOCKING: out << " rdunlocking"; break;
  }

  out << "]";
  return out;
}

#endif<|MERGE_RESOLUTION|>--- conflicted
+++ resolved
@@ -489,32 +489,18 @@
                 bufferlist *bl,
 		int flags,
                 Context *onfinish) {
-<<<<<<< HEAD
-    Objecter::OSDRead *rd = new Objecter::OSDRead(bl);
+    Objecter::OSDRead *rd = objecter->prepare_read(bl, flags);
     filer.file_to_extents(ino, layout, offset, len, rd->extents);
     return readx(rd, ino, onfinish);
-=======
-    Objecter::OSDRead *rd = objecter->prepare_read(bl, flags);
-    filer.file_to_extents(inode, offset, len, rd->extents);
-    return readx(rd, inode.ino, onfinish);
->>>>>>> 18ac05df
   }
 
   int file_write(inodeno_t ino, ceph_file_layout *layout,
                  off_t offset, size_t len, 
-<<<<<<< HEAD
-                 bufferlist& bl,
-				 objectrev_t rev=0) {
-    Objecter::OSDWrite *wr = new Objecter::OSDWrite(bl);
-    filer.file_to_extents(ino, layout, offset, len, wr->extents);
-    return writex(wr, ino);
-=======
                  bufferlist& bl, int flags,
 		 objectrev_t rev=0) {
     Objecter::OSDWrite *wr = objecter->prepare_write(bl, flags);
-    filer.file_to_extents(inode, offset, len, wr->extents);
-    return writex(wr, inode.ino);
->>>>>>> 18ac05df
+    filer.file_to_extents(ino, layout, offset, len, wr->extents);
+    return writex(wr, ino);
   }
 
 
@@ -525,32 +511,19 @@
                             off_t offset, size_t len, 
                             bufferlist *bl, int flags,
                             Mutex &lock) {
-<<<<<<< HEAD
-    Objecter::OSDRead *rd = new Objecter::OSDRead(bl);
+    Objecter::OSDRead *rd = objecter->prepare_read(bl, flags);
     filer.file_to_extents(ino, layout, offset, len, rd->extents);
     return atomic_sync_readx(rd, ino, lock);
-=======
-    Objecter::OSDRead *rd = objecter->prepare_read(bl, flags);
-    filer.file_to_extents(inode, offset, len, rd->extents);
-    return atomic_sync_readx(rd, inode.ino, lock);
->>>>>>> 18ac05df
   }
 
   int file_atomic_sync_write(inodeno_t ino, ceph_file_layout *layout,
                              off_t offset, size_t len, 
                              bufferlist& bl, int flags,
                              Mutex &lock,
-<<<<<<< HEAD
-							 objectrev_t rev=0) {
-    Objecter::OSDWrite *wr = new Objecter::OSDWrite(bl);
+			     objectrev_t rev=0) {
+    Objecter::OSDWrite *wr = objecter->prepare_write(bl, flags);
     filer.file_to_extents(ino, layout, offset, len, wr->extents);
     return atomic_sync_writex(wr, ino, lock);
-=======
-			     objectrev_t rev=0) {
-    Objecter::OSDWrite *wr = objecter->prepare_write(bl, flags);
-    filer.file_to_extents(inode, offset, len, wr->extents);
-    return atomic_sync_writex(wr, inode.ino, lock);
->>>>>>> 18ac05df
   }
 
 };

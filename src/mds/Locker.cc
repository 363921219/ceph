// -*- mode:C++; tab-width:8; c-basic-offset:2; indent-tabs-mode:t -*- 
// vim: ts=8 sw=2 smarttab
/*
 * Ceph - scalable distributed file system
 *
 * Copyright (C) 2004-2006 Sage Weil <sage@newdream.net>
 *
 * This is free software; you can redistribute it and/or
 * modify it under the terms of the GNU Lesser General Public
 * License version 2.1, as published by the Free Software 
 * Foundation.  See file COPYING.
 * 
 */


#include "MDS.h"
#include "MDCache.h"
#include "Locker.h"
#include "CInode.h"
#include "CDir.h"
#include "CDentry.h"
#include "Mutation.h"

#include "MDLog.h"
#include "MDSMap.h"

#include "include/filepath.h"

#include "events/EUpdate.h"
#include "events/EOpen.h"

#include "msg/Messenger.h"

#include "messages/MGenericMessage.h"
#include "messages/MDiscover.h"
#include "messages/MDiscoverReply.h"

#include "messages/MDirUpdate.h"

#include "messages/MInodeFileCaps.h"

#include "messages/MLock.h"
#include "messages/MClientLease.h"
#include "messages/MDentryUnlink.h"

#include "messages/MClientRequest.h"
#include "messages/MClientReply.h"
#include "messages/MClientCaps.h"
#include "messages/MClientCapRelease.h"

#include "messages/MMDSSlaveRequest.h"

#include <errno.h>

#include "common/config.h"


#define dout_subsys ceph_subsys_mds
#undef dout_prefix
#undef DOUT_COND
#define DOUT_COND(cct, l) l<=cct->_conf->debug_mds || l <= cct->_conf->debug_mds_locker
#define dout_prefix _prefix(_dout, mds)
static ostream& _prefix(std::ostream *_dout, MDS *mds) {
  return *_dout << "mds." << mds->get_nodeid() << ".locker ";
}

/* This function DOES put the passed message before returning */
void Locker::dispatch(Message *m)
{

  switch (m->get_type()) {

    // inter-mds locking
  case MSG_MDS_LOCK:
    handle_lock(static_cast<MLock*>(m));
    break;
    // inter-mds caps
  case MSG_MDS_INODEFILECAPS:
    handle_inode_file_caps(static_cast<MInodeFileCaps*>(m));
    break;

    // client sync
  case CEPH_MSG_CLIENT_CAPS:
    handle_client_caps(static_cast<MClientCaps*>(m));
    break;
  case CEPH_MSG_CLIENT_CAPRELEASE:
    handle_client_cap_release(static_cast<MClientCapRelease*>(m));
    break;
  case CEPH_MSG_CLIENT_LEASE:
    handle_client_lease(static_cast<MClientLease*>(m));
    break;
    
  default:
    assert(0);
  }
}


/*
 * locks vs rejoin
 *
 * 
 *
 */

void Locker::send_lock_message(SimpleLock *lock, int msg)
{
  for (map<int,unsigned>::iterator it = lock->get_parent()->replicas_begin();
       it != lock->get_parent()->replicas_end(); 
       ++it) {
    if (mds->mdsmap->get_state(it->first) < MDSMap::STATE_REJOIN) 
      continue;
    MLock *m = new MLock(lock, msg, mds->get_nodeid());
    mds->send_message_mds(m, it->first);
  }
}

void Locker::send_lock_message(SimpleLock *lock, int msg, const bufferlist &data)
{
  for (map<int,unsigned>::iterator it = lock->get_parent()->replicas_begin();
       it != lock->get_parent()->replicas_end(); 
       ++it) {
    if (mds->mdsmap->get_state(it->first) < MDSMap::STATE_REJOIN) 
      continue;
    MLock *m = new MLock(lock, msg, mds->get_nodeid());
    m->set_data(data);
    mds->send_message_mds(m, it->first);
  }
}




void Locker::include_snap_rdlocks(set<SimpleLock*>& rdlocks, CInode *in)
{
  // rdlock ancestor snaps
  CInode *t = in;
  rdlocks.insert(&in->snaplock);
  while (t->get_projected_parent_dn()) {
    t = t->get_projected_parent_dn()->get_dir()->get_inode();
    rdlocks.insert(&t->snaplock);
  }
}

void Locker::include_snap_rdlocks_wlayout(set<SimpleLock*>& rdlocks, CInode *in,
                                  ceph_file_layout **layout)
{
  //rdlock ancestor snaps
  CInode *t = in;
  rdlocks.insert(&in->snaplock);
  rdlocks.insert(&in->policylock);
  bool found_layout = false;
  while (t) {
    rdlocks.insert(&t->snaplock);
    if (!found_layout) {
      rdlocks.insert(&t->policylock);
      if (t->get_projected_inode()->has_layout()) {
        *layout = &t->get_projected_inode()->layout;
        found_layout = true;
      }
    }
    if (t->get_projected_parent_dn() &&
        t->get_projected_parent_dn()->get_dir())
      t = t->get_projected_parent_dn()->get_dir()->get_inode();
    else t = NULL;
  }
}

struct MarkEventOnDestruct {
  MDRequestRef& mdr;
  const char* message;
  bool mark_event;
  MarkEventOnDestruct(MDRequestRef& _mdr,
                      const char *_message) : mdr(_mdr),
                          message(_message),
                          mark_event(true) {}
  ~MarkEventOnDestruct() {
    if (mark_event)
      mdr->mark_event(message);
  }
};

/* If this function returns false, the mdr has been placed
 * on the appropriate wait list */
bool Locker::acquire_locks(MDRequestRef& mdr,
			   set<SimpleLock*> &rdlocks,
			   set<SimpleLock*> &wrlocks,
			   set<SimpleLock*> &xlocks,
			   map<SimpleLock*,int> *remote_wrlocks,
			   CInode *auth_pin_freeze,
			   bool auth_pin_nonblock)
{
  if (mdr->done_locking &&
      !mdr->is_slave()) {  // not on slaves!  master requests locks piecemeal.
    dout(10) << "acquire_locks " << *mdr << " - done locking" << dendl;    
    return true;  // at least we had better be!
  }
  dout(10) << "acquire_locks " << *mdr << dendl;

  MarkEventOnDestruct marker(mdr, "failed to acquire_locks");

  client_t client = mdr->get_client();

  set<SimpleLock*, SimpleLock::ptr_lt> sorted;  // sort everything we will lock
  set<MDSCacheObject*> mustpin;            // items to authpin

  // xlocks
  for (set<SimpleLock*>::iterator p = xlocks.begin(); p != xlocks.end(); ++p) {
    dout(20) << " must xlock " << **p << " " << *(*p)->get_parent() << dendl;
    sorted.insert(*p);
    mustpin.insert((*p)->get_parent());

    // augment xlock with a versionlock?
    if ((*p)->get_type() == CEPH_LOCK_DN) {
      CDentry *dn = (CDentry*)(*p)->get_parent();
      if (!dn->is_auth())
	continue;

      if (xlocks.count(&dn->versionlock))
	continue;  // we're xlocking the versionlock too; don't wrlock it!

      if (mdr->is_master()) {
	// master.  wrlock versionlock so we can pipeline dentry updates to journal.
	wrlocks.insert(&dn->versionlock);
      } else {
	// slave.  exclusively lock the dentry version (i.e. block other journal updates).
	// this makes rollback safe.
	xlocks.insert(&dn->versionlock);
	sorted.insert(&dn->versionlock);
      }
    }
    if ((*p)->get_type() > CEPH_LOCK_IVERSION) {
      // inode version lock?
      CInode *in = (CInode*)(*p)->get_parent();
      if (!in->is_auth())
	continue;
      if (mdr->is_master()) {
	// master.  wrlock versionlock so we can pipeline inode updates to journal.
	wrlocks.insert(&in->versionlock);
      } else {
	// slave.  exclusively lock the inode version (i.e. block other journal updates).
	// this makes rollback safe.
	xlocks.insert(&in->versionlock);
	sorted.insert(&in->versionlock);
      }
    }
  }

  // wrlocks
  for (set<SimpleLock*>::iterator p = wrlocks.begin(); p != wrlocks.end(); ++p) {
    MDSCacheObject *object = (*p)->get_parent();
    dout(20) << " must wrlock " << **p << " " << *object << dendl;
    sorted.insert(*p);
    if (object->is_auth())
      mustpin.insert(object);
    else if (!object->is_auth() &&
	     !(*p)->can_wrlock(client) &&  // we might have to request a scatter
	     !mdr->is_slave()) {           // if we are slave (remote_wrlock), the master already authpinned
      dout(15) << " will also auth_pin " << *object
	       << " in case we need to request a scatter" << dendl;
      mustpin.insert(object);
    }
  }

  // remote_wrlocks
  if (remote_wrlocks) {
    for (map<SimpleLock*,int>::iterator p = remote_wrlocks->begin(); p != remote_wrlocks->end(); ++p) {
      MDSCacheObject *object = p->first->get_parent();
      dout(20) << " must remote_wrlock on mds." << p->second << " "
	       << *p->first << " " << *object << dendl;
      sorted.insert(p->first);
      mustpin.insert(object);
    }
  }

  // rdlocks
  for (set<SimpleLock*>::iterator p = rdlocks.begin();
	 p != rdlocks.end();
       ++p) {
    MDSCacheObject *object = (*p)->get_parent();
    dout(20) << " must rdlock " << **p << " " << *object << dendl;
    sorted.insert(*p);
    if (object->is_auth())
      mustpin.insert(object);
    else if (!object->is_auth() &&
	     !(*p)->can_rdlock(client)) {      // we might have to request an rdlock
      dout(15) << " will also auth_pin " << *object
	       << " in case we need to request a rdlock" << dendl;
      mustpin.insert(object);
    }
  }

 
  // AUTH PINS
  map<int, set<MDSCacheObject*> > mustpin_remote;  // mds -> (object set)
  
  // can i auth pin them all now?
<<<<<<< HEAD
  marker.message = "failed to authpin local pins";
  for (set<SimpleLock*>::iterator p = mustpin.begin();
=======
  for (set<MDSCacheObject*>::iterator p = mustpin.begin();
>>>>>>> 20814de9
       p != mustpin.end();
       ++p) {
    MDSCacheObject *object = *p;

    dout(10) << " must authpin " << *object << dendl;

    if (mdr->is_auth_pinned(object)) 
      continue;
    
    if (!object->is_auth()) {
      if (!mdr->locks.empty())
	mds->locker->drop_locks(mdr.get());
      if (object->is_ambiguous_auth()) {
	// wait
	dout(10) << " ambiguous auth, waiting to authpin " << *object << dendl;
	object->add_waiter(MDSCacheObject::WAIT_SINGLEAUTH, new C_MDS_RetryRequest(mdcache, mdr));
	mdr->drop_local_auth_pins();
	return false;
      }
      mustpin_remote[object->authority().first].insert(object);
      continue;
    }
    if (!object->can_auth_pin()) {
      // wait
      mds->locker->drop_locks(mdr.get());
      mdr->drop_local_auth_pins();
      if (auth_pin_nonblock) {
	dout(10) << " can't auth_pin (freezing?) " << *object << ", nonblocking" << dendl;
	mdr->aborted = true;
	return false;
      }
      dout(10) << " can't auth_pin (freezing?), waiting to authpin " << *object << dendl;
      object->add_waiter(MDSCacheObject::WAIT_UNFREEZE, new C_MDS_RetryRequest(mdcache, mdr));
      return false;
    }
  }

  // ok, grab local auth pins
  for (set<MDSCacheObject*>::iterator p = mustpin.begin();
       p != mustpin.end();
       ++p) {
    MDSCacheObject *object = *p;
    if (mdr->is_auth_pinned(object)) {
      dout(10) << " already auth_pinned " << *object << dendl;
    } else if (object->is_auth()) {
      dout(10) << " auth_pinning " << *object << dendl;
      mdr->auth_pin(object);
    }
  }

  // request remote auth_pins
  if (!mustpin_remote.empty()) {
<<<<<<< HEAD
    marker.message = "requesting remote authpins";
=======
    for (set<MDSCacheObject*>::iterator p = mdr->remote_auth_pins.begin();
	 p != mdr->remote_auth_pins.end();
	 ++p) {
      if (mustpin.count(*p)) {
	int auth = (*p)->authority().first;
	map<int, set<MDSCacheObject*> >::iterator q = mustpin_remote.find(auth);
	if (q != mustpin_remote.end())
	  q->second.insert(*p);
      }
    }
>>>>>>> 20814de9
    for (map<int, set<MDSCacheObject*> >::iterator p = mustpin_remote.begin();
	 p != mustpin_remote.end();
	 ++p) {
      dout(10) << "requesting remote auth_pins from mds." << p->first << dendl;

      // wait for active auth
      if (!mds->mdsmap->is_clientreplay_or_active_or_stopping(p->first)) {
	dout(10) << " mds." << p->first << " is not active" << dendl;
	if (mdr->more()->waiting_on_slave.empty())
	  mds->wait_for_active_peer(p->first, new C_MDS_RetryRequest(mdcache, mdr));
	return false;
      }
      
      MMDSSlaveRequest *req = new MMDSSlaveRequest(mdr->reqid, mdr->attempt,
						   MMDSSlaveRequest::OP_AUTHPIN);
      for (set<MDSCacheObject*>::iterator q = p->second.begin();
	   q != p->second.end();
	   ++q) {
	dout(10) << " req remote auth_pin of " << **q << dendl;
	MDSCacheObjectInfo info;
	(*q)->set_object_info(info);
	req->get_authpins().push_back(info);
	if (*q == auth_pin_freeze)
	  (*q)->set_object_info(req->get_authpin_freeze());
	mdr->pin(*q);
      }
      if (auth_pin_nonblock)
	req->mark_nonblock();
      mds->send_message_mds(req, p->first);

      // put in waiting list
      assert(mdr->more()->waiting_on_slave.count(p->first) == 0);
      mdr->more()->waiting_on_slave.insert(p->first);
    }
    return false;
  }

  // caps i'll need to issue
  set<CInode*> issue_set;
  bool result = false;

  // acquire locks.
  // make sure they match currently acquired locks.
  set<SimpleLock*, SimpleLock::ptr_lt>::iterator existing = mdr->locks.begin();
  for (set<SimpleLock*, SimpleLock::ptr_lt>::iterator p = sorted.begin();
       p != sorted.end();
       ++p) {
    bool need_wrlock = !!wrlocks.count(*p);
    bool need_remote_wrlock = !!(remote_wrlocks && remote_wrlocks->count(*p));

    // already locked?
    if (existing != mdr->locks.end() && *existing == *p) {
      // right kind?
      SimpleLock *have = *existing;
      ++existing;
      if (xlocks.count(have) && mdr->xlocks.count(have)) {
	dout(10) << " already xlocked " << *have << " " << *have->get_parent() << dendl;
	continue;
      }
      if (mdr->remote_wrlocks.count(have)) {
	if (!need_remote_wrlock ||
	    mdr->remote_wrlocks[have] != (*remote_wrlocks)[have]) {
	  dout(10) << " unlocking remote_wrlock on wrong mds." << mdr->remote_wrlocks[have]
		   << " " << *have << " " << *have->get_parent() << dendl;
	  remote_wrlock_finish(have, mdr->remote_wrlocks[have], mdr.get());
	}
      }
      if (need_wrlock || need_remote_wrlock) {
	if (need_wrlock == !!mdr->wrlocks.count(have) &&
	    need_remote_wrlock == !!mdr->remote_wrlocks.count(have)) {
	  if (need_wrlock)
	    dout(10) << " already wrlocked " << *have << " " << *have->get_parent() << dendl;
	  if (need_remote_wrlock)
	    dout(10) << " already remote_wrlocked " << *have << " " << *have->get_parent() << dendl;
	  continue;
	}
      }
      if (rdlocks.count(have) && mdr->rdlocks.count(have)) {
	dout(10) << " already rdlocked " << *have << " " << *have->get_parent() << dendl;
	continue;
      }
    }
    
    // hose any stray locks
    if (*existing == *p) {
      assert(need_wrlock || need_remote_wrlock);
      SimpleLock *lock = *existing;
      if (mdr->wrlocks.count(lock)) {
	if (!need_wrlock)
	  dout(10) << " unlocking extra " << *lock << " " << *lock->get_parent() << dendl;
	else if (need_remote_wrlock) // acquire remote_wrlock first
	  dout(10) << " unlocking out-of-order " << *lock << " " << *lock->get_parent() << dendl;
	bool need_issue = false;
	wrlock_finish(lock, mdr.get(), &need_issue);
	if (need_issue)
	  issue_set.insert(static_cast<CInode*>(lock->get_parent()));
      }
      ++existing;
    }
    while (existing != mdr->locks.end()) {
      SimpleLock *stray = *existing;
      ++existing;
      dout(10) << " unlocking out-of-order " << *stray << " " << *stray->get_parent() << dendl;
      bool need_issue = false;
      if (mdr->xlocks.count(stray)) {
	xlock_finish(stray, mdr.get(), &need_issue);
      } else if (mdr->rdlocks.count(stray)) {
	rdlock_finish(stray, mdr.get(), &need_issue);
      } else {
	// may have acquired both wrlock and remore wrlock
	if (mdr->wrlocks.count(stray))
	  wrlock_finish(stray, mdr.get(), &need_issue);
	if (mdr->remote_wrlocks.count(stray))
	  remote_wrlock_finish(stray, mdr->remote_wrlocks[stray], mdr.get());
      }
      if (need_issue)
	issue_set.insert(static_cast<CInode*>(stray->get_parent()));
    }

    // lock
    if (mdr->locking && *p != mdr->locking) {
      cancel_locking(mdr.get(), &issue_set);
    }
    if (xlocks.count(*p)) {
      marker.message = "failed to xlock, waiting";
      if (!xlock_start(*p, mdr)) 
	goto out;
      dout(10) << " got xlock on " << **p << " " << *(*p)->get_parent() << dendl;
    } else if (need_wrlock || need_remote_wrlock) {
      if (need_remote_wrlock && !mdr->remote_wrlocks.count(*p)) {
        marker.message = "waiting for remote wrlocks";
	remote_wrlock_start(*p, (*remote_wrlocks)[*p], mdr);
	goto out;
      }
      if (need_wrlock && !mdr->wrlocks.count(*p)) {
        marker.message = "failed to wrlock, waiting";
	if (need_remote_wrlock && !(*p)->can_wrlock(mdr->get_client())) {
	  marker.message = "failed to wrlock, dropping remote wrlock and waiting";
	  // can't take the wrlock because the scatter lock is gathering. need to
	  // release the remote wrlock, so that the gathering process can finish.
	  remote_wrlock_finish(*p, mdr->remote_wrlocks[*p], mdr.get());
	  remote_wrlock_start(*p, (*remote_wrlocks)[*p], mdr);
	  goto out;
	}
	if (!wrlock_start(*p, mdr))
	  goto out;
	dout(10) << " got wrlock on " << **p << " " << *(*p)->get_parent() << dendl;
      }
    } else {
      marker.message = "failed to rdlock, waiting";
      if (!rdlock_start(*p, mdr)) 
	goto out;
      dout(10) << " got rdlock on " << **p << " " << *(*p)->get_parent() << dendl;
    }
  }
    
  // any extra unneeded locks?
  while (existing != mdr->locks.end()) {
    SimpleLock *stray = *existing;
    ++existing;
    dout(10) << " unlocking extra " << *stray << " " << *stray->get_parent() << dendl;
    bool need_issue = false;
    if (mdr->xlocks.count(stray)) {
      xlock_finish(stray, mdr.get(), &need_issue);
    } else if (mdr->rdlocks.count(stray)) {
      rdlock_finish(stray, mdr.get(), &need_issue);
    } else {
      // may have acquired both wrlock and remore wrlock
      if (mdr->wrlocks.count(stray))
	wrlock_finish(stray, mdr.get(), &need_issue);
      if (mdr->remote_wrlocks.count(stray))
	remote_wrlock_finish(stray, mdr->remote_wrlocks[stray], mdr.get());
    }
    if (need_issue)
      issue_set.insert(static_cast<CInode*>(stray->get_parent()));
  }

  mdr->done_locking = true;
  result = true;
  marker.message = "acquired locks";

 out:
  issue_caps_set(issue_set);
  return result;
}


void Locker::set_xlocks_done(MutationImpl *mut, bool skip_dentry)
{
  for (set<SimpleLock*>::iterator p = mut->xlocks.begin();
       p != mut->xlocks.end();
       ++p) {
    MDSCacheObject *object = (*p)->get_parent();
    assert(object->is_auth());
    if (skip_dentry &&
	((*p)->get_type() == CEPH_LOCK_DN || (*p)->get_type() == CEPH_LOCK_DVERSION))
      continue;
    dout(10) << "set_xlocks_done on " << **p << " " << *object << dendl;
    (*p)->set_xlock_done();
  }
}

void Locker::_drop_rdlocks(MutationImpl *mut, set<CInode*> *pneed_issue)
{
  while (!mut->rdlocks.empty()) {
    bool ni = false;
    MDSCacheObject *p = (*mut->rdlocks.begin())->get_parent();
    rdlock_finish(*mut->rdlocks.begin(), mut, &ni);
    if (ni)
      pneed_issue->insert(static_cast<CInode*>(p));
  }
}

void Locker::_drop_non_rdlocks(MutationImpl *mut, set<CInode*> *pneed_issue)
{
  set<int> slaves;

  while (!mut->xlocks.empty()) {
    SimpleLock *lock = *mut->xlocks.begin();
    MDSCacheObject *p = lock->get_parent();
    if (!p->is_auth()) {
      assert(lock->get_sm()->can_remote_xlock);
      slaves.insert(p->authority().first);
      lock->put_xlock();
      mut->locks.erase(lock);
      mut->xlocks.erase(lock);
      continue;
    }
    bool ni = false;
    xlock_finish(lock, mut, &ni);
    if (ni)
      pneed_issue->insert(static_cast<CInode*>(p));
  }

  while (!mut->remote_wrlocks.empty()) {
    map<SimpleLock*,int>::iterator p = mut->remote_wrlocks.begin();
    slaves.insert(p->second);
    if (mut->wrlocks.count(p->first) == 0)
      mut->locks.erase(p->first);
    mut->remote_wrlocks.erase(p);
  }

  while (!mut->wrlocks.empty()) {
    bool ni = false;
    MDSCacheObject *p = (*mut->wrlocks.begin())->get_parent();
    wrlock_finish(*mut->wrlocks.begin(), mut, &ni);
    if (ni)
      pneed_issue->insert(static_cast<CInode*>(p));
  }

  for (set<int>::iterator p = slaves.begin(); p != slaves.end(); ++p) {
    if (mds->mdsmap->get_state(*p) >= MDSMap::STATE_REJOIN) {
      dout(10) << "_drop_non_rdlocks dropping remote locks on mds." << *p << dendl;
      MMDSSlaveRequest *slavereq = new MMDSSlaveRequest(mut->reqid, mut->attempt,
							MMDSSlaveRequest::OP_DROPLOCKS);
      mds->send_message_mds(slavereq, *p);
    }
  }
}

void Locker::cancel_locking(MutationImpl *mut, set<CInode*> *pneed_issue)
{
  SimpleLock *lock = mut->locking;
  assert(lock);
  dout(10) << "cancel_locking " << *lock << " on " << *mut << dendl;

  if (lock->get_parent()->is_auth()) {
    bool need_issue = false;
    if (lock->get_state() == LOCK_PREXLOCK) {
      _finish_xlock(lock, -1, &need_issue);
    } else if (lock->get_state() == LOCK_LOCK_XLOCK &&
	       lock->get_num_xlocks() == 0) {
      lock->set_state(LOCK_XLOCKDONE);
      eval_gather(lock, true, &need_issue);
    }
    if (need_issue)
      pneed_issue->insert(static_cast<CInode *>(lock->get_parent()));
  }
  mut->finish_locking(lock);
}

void Locker::drop_locks(MutationImpl *mut, set<CInode*> *pneed_issue)
{
  // leftover locks
  set<CInode*> my_need_issue;
  if (!pneed_issue)
    pneed_issue = &my_need_issue;

  if (mut->locking)
    cancel_locking(mut, pneed_issue);
  _drop_non_rdlocks(mut, pneed_issue);
  _drop_rdlocks(mut, pneed_issue);

  if (pneed_issue == &my_need_issue)
    issue_caps_set(*pneed_issue);
  mut->done_locking = false;
}

void Locker::drop_non_rdlocks(MutationImpl *mut, set<CInode*> *pneed_issue)
{
  set<CInode*> my_need_issue;
  if (!pneed_issue)
    pneed_issue = &my_need_issue;

  _drop_non_rdlocks(mut, pneed_issue);

  if (pneed_issue == &my_need_issue)
    issue_caps_set(*pneed_issue);
}

void Locker::drop_rdlocks(MutationImpl *mut, set<CInode*> *pneed_issue)
{
  set<CInode*> my_need_issue;
  if (!pneed_issue)
    pneed_issue = &my_need_issue;

  _drop_rdlocks(mut, pneed_issue);

  if (pneed_issue == &my_need_issue)
    issue_caps_set(*pneed_issue);
}


// generics

void Locker::eval_gather(SimpleLock *lock, bool first, bool *pneed_issue, list<Context*> *pfinishers)
{
  dout(10) << "eval_gather " << *lock << " on " << *lock->get_parent() << dendl;
  assert(!lock->is_stable());

  int next = lock->get_next_state();

  CInode *in = 0;
  bool caps = lock->get_cap_shift();
  if (lock->get_type() != CEPH_LOCK_DN)
    in = static_cast<CInode *>(lock->get_parent());

  bool need_issue = false;

  int loner_issued = 0, other_issued = 0, xlocker_issued = 0;
  assert(!caps || in != NULL);
  if (caps && in->is_head()) {
    in->get_caps_issued(&loner_issued, &other_issued, &xlocker_issued,
			lock->get_cap_shift(), lock->get_cap_mask());
    dout(10) << " next state is " << lock->get_state_name(next) 
	     << " issued/allows loner " << gcap_string(loner_issued)
	     << "/" << gcap_string(lock->gcaps_allowed(CAP_LONER, next))
	     << " xlocker " << gcap_string(xlocker_issued)
	     << "/" << gcap_string(lock->gcaps_allowed(CAP_XLOCKER, next))
	     << " other " << gcap_string(other_issued)
	     << "/" << gcap_string(lock->gcaps_allowed(CAP_ANY, next))
	     << dendl;

    if (first && ((~lock->gcaps_allowed(CAP_ANY, next) & other_issued) ||
		  (~lock->gcaps_allowed(CAP_LONER, next) & loner_issued) ||
		  (~lock->gcaps_allowed(CAP_XLOCKER, next) & xlocker_issued)))
      need_issue = true;
  }

#define IS_TRUE_AND_LT_AUTH(x, auth) (x && ((auth && x <= AUTH) || (!auth && x < AUTH)))
  bool auth = lock->get_parent()->is_auth();
  if (!lock->is_gathering() &&
      (IS_TRUE_AND_LT_AUTH(lock->get_sm()->states[next].can_rdlock, auth) || !lock->is_rdlocked()) &&
      (IS_TRUE_AND_LT_AUTH(lock->get_sm()->states[next].can_wrlock, auth) || !lock->is_wrlocked()) &&
      (IS_TRUE_AND_LT_AUTH(lock->get_sm()->states[next].can_xlock, auth) || !lock->is_xlocked()) &&
      (IS_TRUE_AND_LT_AUTH(lock->get_sm()->states[next].can_lease, auth) || !lock->is_leased()) &&
      !(lock->get_parent()->is_auth() && lock->is_flushing()) &&  // i.e. wait for scatter_writebehind!
      (!caps || ((~lock->gcaps_allowed(CAP_ANY, next) & other_issued) == 0 &&
		 (~lock->gcaps_allowed(CAP_LONER, next) & loner_issued) == 0 &&
		 (~lock->gcaps_allowed(CAP_XLOCKER, next) & xlocker_issued) == 0)) &&
      lock->get_state() != LOCK_SYNC_MIX2 &&  // these states need an explicit trigger from the auth mds
      lock->get_state() != LOCK_MIX_SYNC2
      ) {
    dout(7) << "eval_gather finished gather on " << *lock
	    << " on " << *lock->get_parent() << dendl;

    if (lock->get_sm() == &sm_filelock) {
      assert(in);
      if (in->state_test(CInode::STATE_RECOVERING)) {
	dout(7) << "eval_gather finished gather, but still recovering" << dendl;
	return;
      } else if (in->state_test(CInode::STATE_NEEDSRECOVER)) {
	dout(7) << "eval_gather finished gather, but need to recover" << dendl;
	mds->mdcache->queue_file_recover(in);
	mds->mdcache->do_file_recover();
	return;
      }
    }

    if (!lock->get_parent()->is_auth()) {
      // replica: tell auth
      int auth = lock->get_parent()->authority().first;

      if (lock->get_parent()->is_rejoining() &&
	  mds->mdsmap->get_state(auth) == MDSMap::STATE_REJOIN) {
	dout(7) << "eval_gather finished gather, but still rejoining "
		<< *lock->get_parent() << dendl;
	return;
      }

      if (mds->mdsmap->get_state(auth) >= MDSMap::STATE_REJOIN) {
	switch (lock->get_state()) {
	case LOCK_SYNC_LOCK:
	  mds->send_message_mds(new MLock(lock, LOCK_AC_LOCKACK, mds->get_nodeid()),
				auth);
	  break;

	case LOCK_MIX_SYNC:
	  {
	    MLock *reply = new MLock(lock, LOCK_AC_SYNCACK, mds->get_nodeid());
	    lock->encode_locked_state(reply->get_data());
	    mds->send_message_mds(reply, auth);
	    next = LOCK_MIX_SYNC2;
	    (static_cast<ScatterLock *>(lock))->start_flush();
	  }
	  break;

	case LOCK_MIX_SYNC2:
	  (static_cast<ScatterLock *>(lock))->finish_flush();
	  (static_cast<ScatterLock *>(lock))->clear_flushed();

	case LOCK_SYNC_MIX2:
	  // do nothing, we already acked
	  break;
	  
	case LOCK_SYNC_MIX:
	  { 
	    MLock *reply = new MLock(lock, LOCK_AC_MIXACK, mds->get_nodeid());
	    mds->send_message_mds(reply, auth);
	    next = LOCK_SYNC_MIX2;
	  }
	  break;

	case LOCK_MIX_LOCK:
	  {
	    bufferlist data;
	    lock->encode_locked_state(data);
	    mds->send_message_mds(new MLock(lock, LOCK_AC_LOCKACK, mds->get_nodeid(), data), auth);
	    (static_cast<ScatterLock *>(lock))->start_flush();
	    // we'll get an AC_LOCKFLUSHED to complete
	  }
	  break;

	default:
	  assert(0);
	}
      }
    } else {
      // auth

      // once the first (local) stage of mix->lock gather complete we can
      // gather from replicas
      if (lock->get_state() == LOCK_MIX_LOCK &&
	  lock->get_parent()->is_replicated()) {
	dout(10) << " finished (local) gather for mix->lock, now gathering from replicas" << dendl;
	send_lock_message(lock, LOCK_AC_LOCK);
	lock->init_gather();
	lock->set_state(LOCK_MIX_LOCK2);
	return;
      }

      if (lock->is_dirty() && !lock->is_flushed()) {
	scatter_writebehind(static_cast<ScatterLock *>(lock));
	mds->mdlog->flush();
	return;
      }
      lock->clear_flushed();
      
      switch (lock->get_state()) {
	// to mixed
      case LOCK_TSYN_MIX:
      case LOCK_SYNC_MIX:
      case LOCK_EXCL_MIX:
	in->start_scatter(static_cast<ScatterLock *>(lock));
	if (lock->get_parent()->is_replicated()) {
	  bufferlist softdata;
	  lock->encode_locked_state(softdata);
	  send_lock_message(lock, LOCK_AC_MIX, softdata);
	}
	(static_cast<ScatterLock *>(lock))->clear_scatter_wanted();
	break;

      case LOCK_XLOCK:
      case LOCK_XLOCKDONE:
	if (next != LOCK_SYNC)
	  break;
	// fall-thru

	// to sync
      case LOCK_EXCL_SYNC:
      case LOCK_LOCK_SYNC:
      case LOCK_MIX_SYNC:
      case LOCK_XSYN_SYNC:
	if (lock->get_parent()->is_replicated()) {
	  bufferlist softdata;
	  lock->encode_locked_state(softdata);
	  send_lock_message(lock, LOCK_AC_SYNC, softdata);
	}
	break;
      }

    }

    lock->set_state(next);
    
    if (lock->get_parent()->is_auth() &&
	lock->is_stable())
      lock->get_parent()->auth_unpin(lock);

    // drop loner before doing waiters
    if (caps &&
	in->is_head() &&
	in->is_auth() &&
	in->get_wanted_loner() != in->get_loner()) {
      dout(10) << "  trying to drop loner" << dendl;
      if (in->try_drop_loner()) {
	dout(10) << "  dropped loner" << dendl;
	need_issue = true;
      }
    }

    if (pfinishers)
      lock->take_waiting(SimpleLock::WAIT_STABLE|SimpleLock::WAIT_WR|SimpleLock::WAIT_RD|SimpleLock::WAIT_XLOCK,
			 *pfinishers);
    else
      lock->finish_waiters(SimpleLock::WAIT_STABLE|SimpleLock::WAIT_WR|SimpleLock::WAIT_RD|SimpleLock::WAIT_XLOCK);
    
    if (caps && in->is_head())
      need_issue = true;

    if (lock->get_parent()->is_auth() &&
	lock->is_stable())
      try_eval(lock, &need_issue);
  }

  if (need_issue) {
    if (pneed_issue)
      *pneed_issue = true;
    else if (in->is_head())
      issue_caps(in);
  }

}

bool Locker::eval(CInode *in, int mask, bool caps_imported)
{
  bool need_issue = caps_imported;
  list<Context*> finishers;
  
  dout(10) << "eval " << mask << " " << *in << dendl;

  // choose loner?
  if (in->is_auth() && in->is_head()) {
    if (in->choose_ideal_loner() >= 0) {
      if (in->try_set_loner()) {
	dout(10) << "eval set loner to client." << in->get_loner() << dendl;
	need_issue = true;
	mask = -1;
      } else
	dout(10) << "eval want loner client." << in->get_wanted_loner() << " but failed to set it" << dendl;
    } else
      dout(10) << "eval doesn't want loner" << dendl;
  }

 retry:
  if (mask & CEPH_LOCK_IFILE)
    eval_any(&in->filelock, &need_issue, &finishers, caps_imported);
  if (mask & CEPH_LOCK_IAUTH)
    eval_any(&in->authlock, &need_issue, &finishers, caps_imported);
  if (mask & CEPH_LOCK_ILINK)
    eval_any(&in->linklock, &need_issue, &finishers, caps_imported);
  if (mask & CEPH_LOCK_IXATTR)
    eval_any(&in->xattrlock, &need_issue, &finishers, caps_imported);
  if (mask & CEPH_LOCK_INEST)
    eval_any(&in->nestlock, &need_issue, &finishers, caps_imported);
  if (mask & CEPH_LOCK_IFLOCK)
    eval_any(&in->flocklock, &need_issue, &finishers, caps_imported);
  if (mask & CEPH_LOCK_IPOLICY)
    eval_any(&in->policylock, &need_issue, &finishers, caps_imported);

  // drop loner?
  if (in->is_auth() && in->is_head() && in->get_wanted_loner() != in->get_loner()) {
    dout(10) << "  trying to drop loner" << dendl;
    if (in->try_drop_loner()) {
      dout(10) << "  dropped loner" << dendl;
      need_issue = true;

      if (in->get_wanted_loner() >= 0) {
	if (in->try_set_loner()) {
	  dout(10) << "eval end set loner to client." << in->get_loner() << dendl;
	  mask = -1;
	  goto retry;
	} else {
	  dout(10) << "eval want loner client." << in->get_wanted_loner() << " but failed to set it" << dendl;
	}
      }
    }
  }

  finish_contexts(g_ceph_context, finishers);

  if (need_issue && in->is_head())
    issue_caps(in);

  dout(10) << "eval done" << dendl;
  return need_issue;
}

class C_Locker_Eval : public Context {
  Locker *locker;
  MDSCacheObject *p;
  int mask;
public:
  C_Locker_Eval(Locker *l, MDSCacheObject *pp, int m) : locker(l), p(pp), mask(m) {
    p->get(MDSCacheObject::PIN_PTRWAITER);    
  }
  void finish(int r) {
    p->put(MDSCacheObject::PIN_PTRWAITER);
    locker->try_eval(p, mask);
  }
};

void Locker::try_eval(MDSCacheObject *p, int mask)
{
  // unstable and ambiguous auth?
  if (p->is_ambiguous_auth()) {
    dout(7) << "try_eval ambiguous auth, waiting on " << *p << dendl;
    p->add_waiter(MDSCacheObject::WAIT_SINGLEAUTH, new C_Locker_Eval(this, p, mask));
    return;
  }

  if (p->is_auth() && p->is_frozen()) {
    dout(7) << "try_eval frozen, waiting on " << *p << dendl;
    p->add_waiter(MDSCacheObject::WAIT_UNFREEZE, new C_Locker_Eval(this, p, mask));
    return;
  }

  if (mask & CEPH_LOCK_DN) {
    assert(mask == CEPH_LOCK_DN);
    bool need_issue = false;  // ignore this, no caps on dentries
    CDentry *dn = static_cast<CDentry *>(p);
    eval_any(&dn->lock, &need_issue);
  } else {
    CInode *in = static_cast<CInode *>(p);
    eval(in, mask);
  }
}

void Locker::try_eval(SimpleLock *lock, bool *pneed_issue)
{
  MDSCacheObject *p = lock->get_parent();

  // unstable and ambiguous auth?
  if (p->is_ambiguous_auth()) {
    dout(7) << "try_eval " << *lock << " ambiguousauth, waiting on " << *p << dendl;
    p->add_waiter(MDSCacheObject::WAIT_SINGLEAUTH, new C_Locker_Eval(this, p, lock->get_type()));
    return;
  }
  
  if (!p->is_auth()) {
    dout(7) << "try_eval " << *lock << " not auth for " << *p << dendl;
    return;
  }

  if (p->is_frozen()) {
    dout(7) << "try_eval " << *lock << " frozen, waiting on " << *p << dendl;
    p->add_waiter(MDSCacheObject::WAIT_UNFREEZE, new C_Locker_Eval(this, p, lock->get_type()));
    return;
  }

  /*
   * We could have a situation like:
   *
   * - mds A authpins item on mds B
   * - mds B starts to freeze tree containing item
   * - mds A tries wrlock_start on A, sends REQSCATTER to B
   * - mds B lock is unstable, sets scatter_wanted
   * - mds B lock stabilizes, calls try_eval.
   *
   * We can defer while freezing without causing a deadlock.  Honor
   * scatter_wanted flag here.  This will never get deferred by the
   * checks above due to the auth_pin held by the master.
   */
  if (lock->is_scatterlock()) {
    ScatterLock *slock = static_cast<ScatterLock *>(lock);
    if (slock->get_scatter_wanted() &&
	slock->get_state() != LOCK_MIX) {
      scatter_mix(slock, pneed_issue);
      if (!lock->is_stable())
	return;
    } else if (slock->get_unscatter_wanted() &&
        slock->get_state() != LOCK_LOCK) {
      simple_lock(slock, pneed_issue);
      if (!lock->is_stable()) {
        return;
      }
    }
  }

  if (lock->get_type() != CEPH_LOCK_DN && p->is_freezing()) {
    dout(7) << "try_eval " << *lock << " freezing, waiting on " << *p << dendl;
    p->add_waiter(MDSCacheObject::WAIT_UNFREEZE, new C_Locker_Eval(this, p, lock->get_type()));
    return;
  }

  eval(lock, pneed_issue);
}

void Locker::eval_cap_gather(CInode *in, set<CInode*> *issue_set)
{
  bool need_issue = false;
  list<Context*> finishers;

  // kick locks now
  if (!in->filelock.is_stable())
    eval_gather(&in->filelock, false, &need_issue, &finishers);
  if (!in->authlock.is_stable())
    eval_gather(&in->authlock, false, &need_issue, &finishers);
  if (!in->linklock.is_stable())
    eval_gather(&in->linklock, false, &need_issue, &finishers);
  if (!in->xattrlock.is_stable())
    eval_gather(&in->xattrlock, false, &need_issue, &finishers);

  if (need_issue && in->is_head()) {
    if (issue_set)
      issue_set->insert(in);
    else
      issue_caps(in);
  }

  finish_contexts(g_ceph_context, finishers);
}

void Locker::eval_scatter_gathers(CInode *in)
{
  bool need_issue = false;
  list<Context*> finishers;

  dout(10) << "eval_scatter_gathers " << *in << dendl;

  // kick locks now
  if (!in->filelock.is_stable())
    eval_gather(&in->filelock, false, &need_issue, &finishers);
  if (!in->nestlock.is_stable())
    eval_gather(&in->nestlock, false, &need_issue, &finishers);
  if (!in->dirfragtreelock.is_stable())
    eval_gather(&in->dirfragtreelock, false, &need_issue, &finishers);
  
  if (need_issue && in->is_head())
    issue_caps(in);
  
  finish_contexts(g_ceph_context, finishers);
}

void Locker::eval(SimpleLock *lock, bool *need_issue)
{
  switch (lock->get_type()) {
  case CEPH_LOCK_IFILE:
    return file_eval(static_cast<ScatterLock*>(lock), need_issue);
  case CEPH_LOCK_IDFT:
  case CEPH_LOCK_INEST:
    return scatter_eval(static_cast<ScatterLock*>(lock), need_issue);
  default:
    return simple_eval(lock, need_issue);
  }
}


// ------------------
// rdlock

bool Locker::_rdlock_kick(SimpleLock *lock, bool as_anon)
{
  // kick the lock
  if (lock->is_stable()) {
    if (lock->get_parent()->is_auth()) {
      if (lock->get_sm() == &sm_scatterlock) {
	// not until tempsync is fully implemented
	//if (lock->get_parent()->is_replicated())
	//scatter_tempsync((ScatterLock*)lock);
	//else
	simple_sync(lock);
      } else if (lock->get_sm() == &sm_filelock) {
	CInode *in = static_cast<CInode*>(lock->get_parent());
	if (lock->get_state() == LOCK_EXCL &&
	    in->get_target_loner() >= 0 &&
	    !as_anon)   // as_anon => caller wants SYNC, not XSYN
	  file_xsyn(lock);
	else
	  simple_sync(lock);
      } else
	simple_sync(lock);
      return true;
    } else {
      // request rdlock state change from auth
      int auth = lock->get_parent()->authority().first;
      if (mds->mdsmap->is_clientreplay_or_active_or_stopping(auth)) {
	dout(10) << "requesting rdlock from auth on "
		 << *lock << " on " << *lock->get_parent() << dendl;
	mds->send_message_mds(new MLock(lock, LOCK_AC_REQRDLOCK, mds->get_nodeid()), auth);
      }
      return false;
    }
  }
  return false;
}

bool Locker::rdlock_try(SimpleLock *lock, client_t client, Context *con)
{
  dout(7) << "rdlock_try on " << *lock << " on " << *lock->get_parent() << dendl;  

  // can read?  grab ref.
  if (lock->can_rdlock(client)) 
    return true;
  
  _rdlock_kick(lock, false);

  if (lock->can_rdlock(client)) 
    return true;

  // wait!
  if (con) {
    dout(7) << "rdlock_try waiting on " << *lock << " on " << *lock->get_parent() << dendl;
    lock->add_waiter(SimpleLock::WAIT_STABLE|SimpleLock::WAIT_RD, con);
  }
  return false;
}

bool Locker::rdlock_start(SimpleLock *lock, MDRequestRef& mut, bool as_anon)
{
  dout(7) << "rdlock_start  on " << *lock << " on " << *lock->get_parent() << dendl;  

  // client may be allowed to rdlock the same item it has xlocked.
  //  UNLESS someone passes in as_anon, or we're reading snapped version here.
  if (mut->snapid != CEPH_NOSNAP)
    as_anon = true;
  client_t client = as_anon ? -1 : mut->get_client();

  CInode *in = 0;
  if (lock->get_type() != CEPH_LOCK_DN)
    in = static_cast<CInode *>(lock->get_parent());

  /*
  if (!lock->get_parent()->is_auth() &&
      lock->fw_rdlock_to_auth()) {
    mdcache->request_forward(mut, lock->get_parent()->authority().first);
    return false;
  }
  */

  while (1) {
    // can read?  grab ref.
    if (lock->can_rdlock(client)) {
      lock->get_rdlock();
      mut->rdlocks.insert(lock);
      mut->locks.insert(lock);
      return true;
    }

    if (!_rdlock_kick(lock, as_anon))
      break;

    // hmm, wait a second.
    if (in && !in->is_head() && in->is_auth() &&
	lock->get_state() == LOCK_SNAP_SYNC) {
      // okay, we actually need to kick the head's lock to get ourselves synced up.
      CInode *head = mdcache->get_inode(in->ino());
      assert(head);
      SimpleLock *hlock = head->get_lock(lock->get_type());
      if (hlock->get_state() != LOCK_SYNC) {
	dout(10) << "rdlock_start trying head inode " << *head << dendl;
	if (!rdlock_start(head->get_lock(lock->get_type()), mut, true)) // ** as_anon, no rdlock on EXCL **
	  return false;
	// oh, check our lock again then
      }
    }
  }

  // wait!
  int wait_on;
  if (lock->get_parent()->is_auth() && lock->is_stable())
    wait_on = SimpleLock::WAIT_RD;
  else
    wait_on = SimpleLock::WAIT_STABLE;  // REQRDLOCK is ignored if lock is unstable, so we need to retry.
  dout(7) << "rdlock_start waiting on " << *lock << " on " << *lock->get_parent() << dendl;
  lock->add_waiter(wait_on, new C_MDS_RetryRequest(mdcache, mut));
  nudge_log(lock);
  return false;
}

void Locker::nudge_log(SimpleLock *lock)
{
  dout(10) << "nudge_log " << *lock << " on " << *lock->get_parent() << dendl;
  if (lock->get_parent()->is_auth() && !lock->is_stable())    // as with xlockdone, or cap flush
    mds->mdlog->flush();
}

void Locker::rdlock_finish(SimpleLock *lock, MutationImpl *mut, bool *pneed_issue)
{
  // drop ref
  lock->put_rdlock();
  if (mut) {
    mut->rdlocks.erase(lock);
    mut->locks.erase(lock);
  }

  dout(7) << "rdlock_finish on " << *lock << " on " << *lock->get_parent() << dendl;
  
  // last one?
  if (!lock->is_rdlocked()) {
    if (!lock->is_stable())
      eval_gather(lock, false, pneed_issue);
    else if (lock->get_parent()->is_auth())
      try_eval(lock, pneed_issue);
  }
}


bool Locker::can_rdlock_set(set<SimpleLock*>& locks)
{
  dout(10) << "can_rdlock_set " << locks << dendl;
  for (set<SimpleLock*>::iterator p = locks.begin(); p != locks.end(); ++p)
    if (!(*p)->can_rdlock(-1)) {
      dout(10) << "can_rdlock_set can't rdlock " << *p << " on " << *(*p)->get_parent() << dendl;
      return false;
    }
  return true;
}

bool Locker::rdlock_try_set(set<SimpleLock*>& locks)
{
  dout(10) << "rdlock_try_set " << locks << dendl;
  for (set<SimpleLock*>::iterator p = locks.begin(); p != locks.end(); ++p)
    if (!rdlock_try(*p, -1, NULL)) {
      dout(10) << "rdlock_try_set can't rdlock " << *p << " on " << *(*p)->get_parent() << dendl;
      return false;
    }
  return true;
}

void Locker::rdlock_take_set(set<SimpleLock*>& locks, MutationRef& mut)
{
  dout(10) << "rdlock_take_set " << locks << dendl;
  for (set<SimpleLock*>::iterator p = locks.begin(); p != locks.end(); ++p) {
    (*p)->get_rdlock();
    mut->rdlocks.insert(*p);
    mut->locks.insert(*p);
  }
}

// ------------------
// wrlock

void Locker::wrlock_force(SimpleLock *lock, MutationRef& mut)
{
  if (lock->get_type() == CEPH_LOCK_IVERSION ||
      lock->get_type() == CEPH_LOCK_DVERSION)
    return local_wrlock_grab(static_cast<LocalLock*>(lock), mut);

  dout(7) << "wrlock_force  on " << *lock
	  << " on " << *lock->get_parent() << dendl;  
  lock->get_wrlock(true);
  mut->wrlocks.insert(lock);
  mut->locks.insert(lock);
}

bool Locker::wrlock_start(SimpleLock *lock, MDRequestRef& mut, bool nowait)
{
  if (lock->get_type() == CEPH_LOCK_IVERSION ||
      lock->get_type() == CEPH_LOCK_DVERSION)
    return local_wrlock_start(static_cast<LocalLock*>(lock), mut);

  dout(10) << "wrlock_start " << *lock << " on " << *lock->get_parent() << dendl;

  CInode *in = static_cast<CInode *>(lock->get_parent());
  client_t client = mut->get_client();
  bool want_scatter = !nowait && lock->get_parent()->is_auth() &&
		      (in->has_subtree_or_exporting_dirfrag() ||
		       static_cast<ScatterLock*>(lock)->get_scatter_wanted());

  while (1) {
    // wrlock?
    if (lock->can_wrlock(client) &&
	(!want_scatter || lock->get_state() == LOCK_MIX)) {
      lock->get_wrlock();
      mut->wrlocks.insert(lock);
      mut->locks.insert(lock);
      return true;
    }

    if (!lock->is_stable())
      break;

    if (in->is_auth()) {
      // don't do nested lock state change if we have dirty scatterdata and
      // may scatter_writebehind or start_scatter, because nowait==true implies
      // that the caller already has a log entry open!
      if (nowait && lock->is_dirty())
	return false;

      if (want_scatter)
	scatter_mix(static_cast<ScatterLock*>(lock));
      else
	simple_lock(lock);

      if (nowait && !lock->can_wrlock(client))
	return false;
      
    } else {
      // replica.
      // auth should be auth_pinned (see acquire_locks wrlock weird mustpin case).
      int auth = lock->get_parent()->authority().first;
      if (mds->mdsmap->is_clientreplay_or_active_or_stopping(auth)) {
	dout(10) << "requesting scatter from auth on "
		 << *lock << " on " << *lock->get_parent() << dendl;
	mds->send_message_mds(new MLock(lock, LOCK_AC_REQSCATTER, mds->get_nodeid()), auth);
      }
      break;
    }
  }

  if (!nowait) {
    dout(7) << "wrlock_start waiting on " << *lock << " on " << *lock->get_parent() << dendl;
    lock->add_waiter(SimpleLock::WAIT_STABLE, new C_MDS_RetryRequest(mdcache, mut));
    nudge_log(lock);
  }
    
  return false;
}

void Locker::wrlock_finish(SimpleLock *lock, MutationImpl *mut, bool *pneed_issue)
{
  if (lock->get_type() == CEPH_LOCK_IVERSION ||
      lock->get_type() == CEPH_LOCK_DVERSION)
    return local_wrlock_finish(static_cast<LocalLock*>(lock), mut);

  dout(7) << "wrlock_finish on " << *lock << " on " << *lock->get_parent() << dendl;
  lock->put_wrlock();
  if (mut) {
    mut->wrlocks.erase(lock);
    if (mut->remote_wrlocks.count(lock) == 0)
      mut->locks.erase(lock);
  }

  if (!lock->is_wrlocked()) {
    if (!lock->is_stable())
      eval_gather(lock, false, pneed_issue);
    else if (lock->get_parent()->is_auth())
      try_eval(lock, pneed_issue);
  }
}


// remote wrlock

void Locker::remote_wrlock_start(SimpleLock *lock, int target, MDRequestRef& mut)
{
  dout(7) << "remote_wrlock_start mds." << target << " on " << *lock << " on " << *lock->get_parent() << dendl;

  // wait for active target
  if (!mds->mdsmap->is_clientreplay_or_active_or_stopping(target)) {
    dout(7) << " mds." << target << " is not active" << dendl;
    if (mut->more()->waiting_on_slave.empty())
      mds->wait_for_active_peer(target, new C_MDS_RetryRequest(mdcache, mut));
    return;
  }

  // send lock request
  mut->start_locking(lock, target);
  mut->more()->slaves.insert(target);
  MMDSSlaveRequest *r = new MMDSSlaveRequest(mut->reqid, mut->attempt,
					     MMDSSlaveRequest::OP_WRLOCK);
  r->set_lock_type(lock->get_type());
  lock->get_parent()->set_object_info(r->get_object_info());
  mds->send_message_mds(r, target);

  assert(mut->more()->waiting_on_slave.count(target) == 0);
  mut->more()->waiting_on_slave.insert(target);
}

void Locker::remote_wrlock_finish(SimpleLock *lock, int target,
                                  MutationImpl *mut)
{
  // drop ref
  mut->remote_wrlocks.erase(lock);
  if (mut->wrlocks.count(lock) == 0)
    mut->locks.erase(lock);
  
  dout(7) << "remote_wrlock_finish releasing remote wrlock on mds." << target
	  << " " << *lock->get_parent()  << dendl;
  if (mds->mdsmap->get_state(target) >= MDSMap::STATE_REJOIN) {
    MMDSSlaveRequest *slavereq = new MMDSSlaveRequest(mut->reqid, mut->attempt,
						      MMDSSlaveRequest::OP_UNWRLOCK);
    slavereq->set_lock_type(lock->get_type());
    lock->get_parent()->set_object_info(slavereq->get_object_info());
    mds->send_message_mds(slavereq, target);
  }
}


// ------------------
// xlock

bool Locker::xlock_start(SimpleLock *lock, MDRequestRef& mut)
{
  if (lock->get_type() == CEPH_LOCK_IVERSION ||
      lock->get_type() == CEPH_LOCK_DVERSION)
    return local_xlock_start(static_cast<LocalLock*>(lock), mut);

  dout(7) << "xlock_start on " << *lock << " on " << *lock->get_parent() << dendl;
  client_t client = mut->get_client();

  // auth?
  if (lock->get_parent()->is_auth()) {
    // auth
    while (1) {
      if (lock->can_xlock(client)) {
	lock->set_state(LOCK_XLOCK);
	lock->get_xlock(mut, client);
	mut->xlocks.insert(lock);
	mut->locks.insert(lock);
	mut->finish_locking(lock);
	return true;
      }
      
      if (!lock->is_stable() && !(lock->get_state() == LOCK_XLOCKDONE &&
				  lock->get_xlock_by_client() == client))
	break;

      if (lock->get_state() == LOCK_LOCK || lock->get_state() == LOCK_XLOCKDONE) {
	mut->start_locking(lock);
	simple_xlock(lock);
      } else {
	simple_lock(lock);
      }
    }
    
    lock->add_waiter(SimpleLock::WAIT_WR|SimpleLock::WAIT_STABLE, new C_MDS_RetryRequest(mdcache, mut));
    nudge_log(lock);
    return false;
  } else {
    // replica
    assert(lock->get_sm()->can_remote_xlock);
    assert(!mut->slave_request);
    
    // wait for single auth
    if (lock->get_parent()->is_ambiguous_auth()) {
      lock->get_parent()->add_waiter(MDSCacheObject::WAIT_SINGLEAUTH, 
				     new C_MDS_RetryRequest(mdcache, mut));
      return false;
    }
    
    // wait for active auth
    int auth = lock->get_parent()->authority().first;
    if (!mds->mdsmap->is_clientreplay_or_active_or_stopping(auth)) {
      dout(7) << " mds." << auth << " is not active" << dendl;
      if (mut->more()->waiting_on_slave.empty())
	mds->wait_for_active_peer(auth, new C_MDS_RetryRequest(mdcache, mut));
      return false;
    }

    // send lock request
    mut->more()->slaves.insert(auth);
    mut->start_locking(lock, auth);
    MMDSSlaveRequest *r = new MMDSSlaveRequest(mut->reqid, mut->attempt,
					       MMDSSlaveRequest::OP_XLOCK);
    r->set_lock_type(lock->get_type());
    lock->get_parent()->set_object_info(r->get_object_info());
    mds->send_message_mds(r, auth);

    assert(mut->more()->waiting_on_slave.count(auth) == 0);
    mut->more()->waiting_on_slave.insert(auth);

    return false;
  }
}

void Locker::_finish_xlock(SimpleLock *lock, client_t xlocker, bool *pneed_issue)
{
  assert(!lock->is_stable());
  if (lock->get_num_rdlocks() == 0 &&
      lock->get_num_wrlocks() == 0 &&
      lock->get_num_client_lease() == 0 &&
      lock->get_type() != CEPH_LOCK_DN) {
    CInode *in = static_cast<CInode*>(lock->get_parent());
    client_t loner = in->get_target_loner();
    if (loner >= 0 && (xlocker < 0 || xlocker == loner)) {
      lock->set_state(LOCK_EXCL);
      lock->get_parent()->auth_unpin(lock);
      lock->finish_waiters(SimpleLock::WAIT_STABLE|SimpleLock::WAIT_WR|SimpleLock::WAIT_RD);
      if (lock->get_cap_shift())
	*pneed_issue = true;
      if (lock->get_parent()->is_auth() &&
	  lock->is_stable())
	try_eval(lock, pneed_issue);
      return;
    }
  }
  // the xlocker may have CEPH_CAP_GSHARED, need to revoke it if next state is LOCK_LOCK
  eval_gather(lock, true, pneed_issue);
}

void Locker::xlock_finish(SimpleLock *lock, MutationImpl *mut, bool *pneed_issue)
{
  if (lock->get_type() == CEPH_LOCK_IVERSION ||
      lock->get_type() == CEPH_LOCK_DVERSION)
    return local_xlock_finish(static_cast<LocalLock*>(lock), mut);

  dout(10) << "xlock_finish on " << *lock << " " << *lock->get_parent() << dendl;

  client_t xlocker = lock->get_xlock_by_client();

  // drop ref
  lock->put_xlock();
  assert(mut);
  mut->xlocks.erase(lock);
  mut->locks.erase(lock);
  
  bool do_issue = false;

  // remote xlock?
  if (!lock->get_parent()->is_auth()) {
    assert(lock->get_sm()->can_remote_xlock);

    // tell auth
    dout(7) << "xlock_finish releasing remote xlock on " << *lock->get_parent()  << dendl;
    int auth = lock->get_parent()->authority().first;
    if (mds->mdsmap->get_state(auth) >= MDSMap::STATE_REJOIN) {
      MMDSSlaveRequest *slavereq = new MMDSSlaveRequest(mut->reqid, mut->attempt,
							MMDSSlaveRequest::OP_UNXLOCK);
      slavereq->set_lock_type(lock->get_type());
      lock->get_parent()->set_object_info(slavereq->get_object_info());
      mds->send_message_mds(slavereq, auth);
    }
    // others waiting?
    lock->finish_waiters(SimpleLock::WAIT_STABLE |
			 SimpleLock::WAIT_WR | 
			 SimpleLock::WAIT_RD, 0); 
  } else {
    if (lock->get_num_xlocks() == 0) {
      if (lock->get_state() == LOCK_LOCK_XLOCK)
	lock->set_state(LOCK_XLOCKDONE);
      _finish_xlock(lock, xlocker, &do_issue);
    }
  }
  
  if (do_issue) {
    CInode *in = static_cast<CInode*>(lock->get_parent());
    if (in->is_head()) {
      if (pneed_issue)
	*pneed_issue = true;
      else
	issue_caps(in);
    }
  }
}

void Locker::xlock_export(SimpleLock *lock, MutationImpl *mut)
{
  dout(10) << "xlock_export on " << *lock << " " << *lock->get_parent() << dendl;

  lock->put_xlock();
  mut->xlocks.erase(lock);
  mut->locks.erase(lock);

  MDSCacheObject *p = lock->get_parent();
  assert(p->state_test(CInode::STATE_AMBIGUOUSAUTH));  // we are exporting this (inode)

  if (!lock->is_stable())
    lock->get_parent()->auth_unpin(lock);

  lock->set_state(LOCK_LOCK);
}

void Locker::xlock_import(SimpleLock *lock)
{
  dout(10) << "xlock_import on " << *lock << " " << *lock->get_parent() << dendl;
  lock->get_parent()->auth_pin(lock);
}



// file i/o -----------------------------------------

version_t Locker::issue_file_data_version(CInode *in)
{
  dout(7) << "issue_file_data_version on " << *in << dendl;
  return in->inode.file_data_version;
}

struct C_Locker_FileUpdate_finish : public Context {
  Locker *locker;
  CInode *in;
  MutationRef mut;
  bool share;
  client_t client;
  Capability *cap;
  MClientCaps *ack;
  C_Locker_FileUpdate_finish(Locker *l, CInode *i, MutationRef& m,
                             bool e=false, client_t c=-1,
			     Capability *cp = 0,
			     MClientCaps *ac = 0) : 
    locker(l), in(i), mut(m), share(e), client(c), cap(cp),
    ack(ac) {
    in->get(CInode::PIN_PTRWAITER);
  }
  void finish(int r) {
    locker->file_update_finish(in, mut, share, client, cap, ack);
  }
};

void Locker::file_update_finish(CInode *in, MutationRef& mut, bool share, client_t client,
				Capability *cap, MClientCaps *ack)
{
  dout(10) << "file_update_finish on " << *in << dendl;
  in->pop_and_dirty_projected_inode(mut->ls);
  in->put(CInode::PIN_PTRWAITER);

  mut->apply();
  
  if (ack)
    mds->send_message_client_counted(ack, client);

  set<CInode*> need_issue;
  drop_locks(mut.get(), &need_issue);

  if (!in->is_head() && !in->client_snap_caps.empty()) {
    dout(10) << " client_snap_caps " << in->client_snap_caps << dendl;
    // check for snap writeback completion
    bool gather = false;
    map<int,set<client_t> >::iterator p = in->client_snap_caps.begin();
    while (p != in->client_snap_caps.end()) {
      SimpleLock *lock = in->get_lock(p->first);
      assert(lock);
      dout(10) << " completing client_snap_caps for " << ccap_string(p->first)
	       << " lock " << *lock << " on " << *in << dendl;
      lock->put_wrlock();

      p->second.erase(client);
      if (p->second.empty()) {
	gather = true;
	in->client_snap_caps.erase(p++);
      } else
	++p;
    }
    if (gather)
      eval_cap_gather(in, &need_issue);
  } else {
    if (cap && (cap->wanted() & ~cap->pending()) &&
	need_issue.count(in) == 0) {  // if we won't issue below anyway
      issue_caps(in, cap);
    }
  
    if (share && in->is_auth() &&
	(in->filelock.gcaps_allowed(CAP_LONER) & (CEPH_CAP_GWR|CEPH_CAP_GBUFFER)))
      share_inode_max_size(in);
  }
  issue_caps_set(need_issue);

  // auth unpin after issuing caps
  mut->cleanup();
}

Capability* Locker::issue_new_caps(CInode *in,
				   int mode,
				   Session *session,
				   SnapRealm *realm,
				   bool is_replay)
{
  dout(7) << "issue_new_caps for mode " << mode << " on " << *in << dendl;
  bool is_new;

  // if replay, try to reconnect cap, and otherwise do nothing.
  if (is_replay) {
    mds->mdcache->try_reconnect_cap(in, session);
    return 0;
  }

  // my needs
  assert(session->info.inst.name.is_client());
  int my_client = session->info.inst.name.num();
  int my_want = ceph_caps_for_mode(mode);

  // register a capability
  Capability *cap = in->get_client_cap(my_client);
  if (!cap) {
    // new cap
    cap = in->add_client_cap(my_client, session, realm);
    cap->set_wanted(my_want);
    cap->mark_new();
    cap->inc_suppress(); // suppress file cap messages for new cap (we'll bundle with the open() reply)
    is_new = true;
  } else {
    is_new = false;
    // make sure it wants sufficient caps
    if (my_want & ~cap->wanted()) {
      // augment wanted caps for this client
      cap->set_wanted(cap->wanted() | my_want);
    }
  }

  if (in->is_auth()) {
    // [auth] twiddle mode?
    eval(in, CEPH_CAP_LOCKS);

    if (!in->filelock.is_stable() ||
	!in->authlock.is_stable() ||
	!in->linklock.is_stable() ||
	!in->xattrlock.is_stable())
      mds->mdlog->flush();

  } else {
    // [replica] tell auth about any new caps wanted
    request_inode_file_caps(in);
  }

  // issue caps (pot. incl new one)
  //issue_caps(in);  // note: _eval above may have done this already...

  // re-issue whatever we can
  //cap->issue(cap->pending());

  if (is_new)
    cap->dec_suppress();

  return cap;
}


void Locker::issue_caps_set(set<CInode*>& inset)
{
  for (set<CInode*>::iterator p = inset.begin(); p != inset.end(); ++p)
    issue_caps(*p);
}

bool Locker::issue_caps(CInode *in, Capability *only_cap)
{
  // allowed caps are determined by the lock mode.
  int all_allowed = in->get_caps_allowed_by_type(CAP_ANY);
  int loner_allowed = in->get_caps_allowed_by_type(CAP_LONER);
  int xlocker_allowed = in->get_caps_allowed_by_type(CAP_XLOCKER);

  client_t loner = in->get_loner();
  if (loner >= 0) {
    dout(7) << "issue_caps loner client." << loner
	    << " allowed=" << ccap_string(loner_allowed) 
	    << ", xlocker allowed=" << ccap_string(xlocker_allowed)
	    << ", others allowed=" << ccap_string(all_allowed)
	    << " on " << *in << dendl;
  } else {
    dout(7) << "issue_caps allowed=" << ccap_string(all_allowed) 
	    << ", xlocker allowed=" << ccap_string(xlocker_allowed)
	    << " on " << *in << dendl;
  }

  assert(in->is_head());

  // count conflicts with
  int nissued = 0;        

  // client caps
  map<client_t, Capability*>::iterator it;
  if (only_cap)
    it = in->client_caps.find(only_cap->get_client());
  else
    it = in->client_caps.begin();
  for (; it != in->client_caps.end(); ++it) {
    Capability *cap = it->second;
    if (cap->is_stale())
      continue;

    // do not issue _new_ bits when size|mtime is projected
    int allowed;
    if (loner == it->first)
      allowed = loner_allowed;
    else
      allowed = all_allowed;

    // add in any xlocker-only caps (for locks this client is the xlocker for)
    allowed |= xlocker_allowed & in->get_xlocker_mask(it->first);

    Session *session = mds->get_session(it->first);
    if (in->inode.inline_version != CEPH_INLINE_NONE &&
	!(session && session->connection &&
	  session->connection->has_feature(CEPH_FEATURE_MDS_INLINE_DATA)))
      allowed &= ~(CEPH_CAP_FILE_RD | CEPH_CAP_FILE_WR);

    int pending = cap->pending();
    int wanted = cap->wanted();

    dout(20) << " client." << it->first
	     << " pending " << ccap_string(pending) 
	     << " allowed " << ccap_string(allowed) 
	     << " wanted " << ccap_string(wanted)
	     << dendl;

    // skip if suppress, and not revocation
    if (cap->is_suppress() && !(pending & ~allowed)) {
      dout(20) << "  suppressed and !revoke, skipping client." << it->first << dendl;
      continue;
    }

    // notify clients about deleted inode, to make sure they release caps ASAP.
    if (in->inode.nlink == 0)
      wanted |= CEPH_CAP_LINK_SHARED;

    // are there caps that the client _wants_ and can have, but aren't pending?
    // or do we need to revoke?
    if (((wanted & allowed) & ~pending) ||  // missing wanted+allowed caps
	(pending & ~allowed)) {             // need to revoke ~allowed caps.
      // issue
      nissued++;

      // include caps that clients generally like, while we're at it.
      int likes = in->get_caps_liked();      
      int before = pending;
      long seq;
      if (pending & ~allowed)
	seq = cap->issue((wanted|likes) & allowed & pending);  // if revoking, don't issue anything new.
      else
	seq = cap->issue((wanted|likes) & allowed);
      int after = cap->pending();

      if (cap->is_new()) {
	// haven't send caps to client yet
	if (before & ~after)
	  cap->confirm_receipt(seq, after);
      } else {
        dout(7) << "   sending MClientCaps to client." << it->first
		<< " seq " << cap->get_last_seq()
		<< " new pending " << ccap_string(after) << " was " << ccap_string(before) 
		<< dendl;

	MClientCaps *m = new MClientCaps((before & ~after) ? CEPH_CAP_OP_REVOKE:CEPH_CAP_OP_GRANT,
					 in->ino(),
					 in->find_snaprealm()->inode->ino(),
					 cap->get_cap_id(), cap->get_last_seq(),
					 after, wanted, 0,
					 cap->get_mseq());
	in->encode_cap_message(m, cap);

	mds->send_message_client_counted(m, it->first);
      }
    }

    if (only_cap)
      break;
  }

  return (nissued == 0);  // true if no re-issued, no callbacks
}

void Locker::issue_truncate(CInode *in)
{
  dout(7) << "issue_truncate on " << *in << dendl;
  
  for (map<client_t, Capability*>::iterator it = in->client_caps.begin();
       it != in->client_caps.end();
       ++it) {
    Capability *cap = it->second;
    MClientCaps *m = new MClientCaps(CEPH_CAP_OP_TRUNC,
				     in->ino(),
				     in->find_snaprealm()->inode->ino(),
				     cap->get_cap_id(), cap->get_last_seq(),
				     cap->pending(), cap->wanted(), 0,
				     cap->get_mseq());
    in->encode_cap_message(m, cap);			     
    mds->send_message_client_counted(m, it->first);
  }

  // should we increase max_size?
  if (in->is_auth() && in->is_file())
    check_inode_max_size(in);
}

void Locker::revoke_stale_caps(Session *session)
{
  dout(10) << "revoke_stale_caps for " << session->info.inst.name << dendl;
  client_t client = session->get_client();

  for (xlist<Capability*>::iterator p = session->caps.begin(); !p.end(); ++p) {
    Capability *cap = *p;
    cap->mark_stale();
    CInode *in = cap->get_inode();
    int issued = cap->issued();
    if (issued & ~CEPH_CAP_PIN) {
      dout(10) << " revoking " << ccap_string(issued) << " on " << *in << dendl;      
      cap->revoke();

      if (in->is_auth() &&
	  in->inode.client_ranges.count(client))
	in->state_set(CInode::STATE_NEEDSRECOVER);

      if (!in->filelock.is_stable()) eval_gather(&in->filelock);
      if (!in->linklock.is_stable()) eval_gather(&in->linklock);
      if (!in->authlock.is_stable()) eval_gather(&in->authlock);
      if (!in->xattrlock.is_stable()) eval_gather(&in->xattrlock);

      if (in->is_auth()) {
	try_eval(in, CEPH_CAP_LOCKS);
      } else {
	request_inode_file_caps(in);
      }
    } else {
      dout(10) << " nothing issued on " << *in << dendl;
    }
  }
}

void Locker::resume_stale_caps(Session *session)
{
  dout(10) << "resume_stale_caps for " << session->info.inst.name << dendl;

  for (xlist<Capability*>::iterator p = session->caps.begin(); !p.end(); ++p) {
    Capability *cap = *p;
    CInode *in = cap->get_inode();
    assert(in->is_head());
    if (cap->is_stale()) {
      dout(10) << " clearing stale flag on " << *in << dendl;
      cap->clear_stale();
      if (!in->is_auth() || !eval(in, CEPH_CAP_LOCKS))
	issue_caps(in, cap);
    }
  }
}

void Locker::remove_stale_leases(Session *session)
{
  dout(10) << "remove_stale_leases for " << session->info.inst.name << dendl;
  xlist<ClientLease*>::iterator p = session->leases.begin();
  while (!p.end()) {
    ClientLease *l = *p;
    ++p;
    CDentry *parent = static_cast<CDentry*>(l->parent);
    dout(15) << " removing lease on " << *parent << dendl;
    parent->remove_client_lease(l, this);
  }
}


class C_MDL_RequestInodeFileCaps : public Context {
  Locker *locker;
  CInode *in;
public:
  C_MDL_RequestInodeFileCaps(Locker *l, CInode *i) : locker(l), in(i) {
    in->get(CInode::PIN_PTRWAITER);
  }
  void finish(int r) {
    in->put(CInode::PIN_PTRWAITER);
    if (!in->is_auth())
      locker->request_inode_file_caps(in);
  }
};

void Locker::request_inode_file_caps(CInode *in)
{
  assert(!in->is_auth());

  int wanted = in->get_caps_wanted() & ~CEPH_CAP_PIN;
  if (wanted != in->replica_caps_wanted) {
    // wait for single auth
    if (in->is_ambiguous_auth()) {
      in->add_waiter(MDSCacheObject::WAIT_SINGLEAUTH, 
                     new C_MDL_RequestInodeFileCaps(this, in));
      return;
    }

    int auth = in->authority().first;
    if (mds->mdsmap->get_state(auth) == MDSMap::STATE_REJOIN) {
      mds->wait_for_active_peer(auth, new C_MDL_RequestInodeFileCaps(this, in));
      return;
    }

    dout(7) << "request_inode_file_caps " << ccap_string(wanted)
            << " was " << ccap_string(in->replica_caps_wanted) 
            << " on " << *in << " to mds." << auth << dendl;

    in->replica_caps_wanted = wanted;

    if (mds->mdsmap->is_clientreplay_or_active_or_stopping(auth))
      mds->send_message_mds(new MInodeFileCaps(in->ino(), in->replica_caps_wanted),
			    auth);
  }
}

/* This function DOES put the passed message before returning */
void Locker::handle_inode_file_caps(MInodeFileCaps *m)
{
  // nobody should be talking to us during recovery.
  assert(mds->is_clientreplay() || mds->is_active() || mds->is_stopping());

  // ok
  CInode *in = mdcache->get_inode(m->get_ino());
  int from = m->get_source().num();

  assert(in);
  assert(in->is_auth());

  dout(7) << "handle_inode_file_caps replica mds." << from << " wants caps " << ccap_string(m->get_caps()) << " on " << *in << dendl;

  if (m->get_caps())
    in->mds_caps_wanted[from] = m->get_caps();
  else
    in->mds_caps_wanted.erase(from);

  try_eval(in, CEPH_CAP_LOCKS);
  m->put();
}


class C_MDL_CheckMaxSize : public Context {
  Locker *locker;
  CInode *in;
  bool update_size;
  uint64_t newsize;
  bool update_max;
  uint64_t new_max_size;
  utime_t mtime;

public:
  C_MDL_CheckMaxSize(Locker *l, CInode *i, bool _update_size, uint64_t _newsize,
                     bool _update_max, uint64_t _new_max_size, utime_t _mtime) :
    locker(l), in(i),
    update_size(_update_size), newsize(_newsize),
    update_max(_update_max), new_max_size(_new_max_size),
    mtime(_mtime)
  {
    in->get(CInode::PIN_PTRWAITER);
  }
  void finish(int r) {
    in->put(CInode::PIN_PTRWAITER);
    if (in->is_auth())
      locker->check_inode_max_size(in, false, update_size, newsize,
                                   update_max, new_max_size, mtime);
  }
};


void Locker::calc_new_client_ranges(CInode *in, uint64_t size, map<client_t,client_writeable_range_t>& new_ranges)
{
  inode_t *latest = in->get_projected_inode();
  uint64_t ms = ROUND_UP_TO((size+1)<<1, latest->get_layout_size_increment());

  // increase ranges as appropriate.
  // shrink to 0 if no WR|BUFFER caps issued.
  for (map<client_t,Capability*>::iterator p = in->client_caps.begin();
       p != in->client_caps.end();
       ++p) {
    if ((p->second->issued() | p->second->wanted()) & (CEPH_CAP_FILE_WR|CEPH_CAP_FILE_BUFFER)) {
      client_writeable_range_t& nr = new_ranges[p->first];
      nr.range.first = 0;
      if (latest->client_ranges.count(p->first)) {
	client_writeable_range_t& oldr = latest->client_ranges[p->first];
	nr.range.last = MAX(ms, oldr.range.last);
	nr.follows = oldr.follows;
      } else {
	nr.range.last = ms;
	nr.follows = in->first - 1;
      }
    }
  }
}

bool Locker::check_inode_max_size(CInode *in, bool force_wrlock,
				  bool update_size, uint64_t new_size,
				  bool update_max, uint64_t new_max_size,
				  utime_t new_mtime)
{
  assert(in->is_auth());

  inode_t *latest = in->get_projected_inode();
  map<client_t, client_writeable_range_t> new_ranges;
  uint64_t size = latest->size;
  bool new_max = update_max;

  if (update_size) {
    new_size = size = MAX(size, new_size);
    new_mtime = MAX(new_mtime, latest->mtime);
    if (latest->size == new_size && latest->mtime == new_mtime)
      update_size = false;
  }

  uint64_t client_range_size = update_max ? new_max_size : size;

  calc_new_client_ranges(in, client_range_size, new_ranges);

  if (latest->client_ranges != new_ranges)
    new_max = true;

  if (!update_size && !new_max) {
    dout(20) << "check_inode_max_size no-op on " << *in << dendl;
    return false;
  }

  dout(10) << "check_inode_max_size new_ranges " << new_ranges
	   << " update_size " << update_size
	   << " on " << *in << dendl;

  if (in->is_frozen()) {
    dout(10) << "check_inode_max_size frozen, waiting on " << *in << dendl;
    C_MDL_CheckMaxSize *cms = new C_MDL_CheckMaxSize(this, in,
                                                     update_size, new_size,
                                                     update_max, new_max_size,
                                                     new_mtime);
    in->add_waiter(CInode::WAIT_UNFREEZE, cms);
    return false;
  }
  if (!force_wrlock && !in->filelock.can_wrlock(in->get_loner())) {
    // lock?
    if (in->filelock.is_stable()) {
      if (in->get_target_loner() >= 0)
	file_excl(&in->filelock);
      else
	simple_lock(&in->filelock);
    }
    if (!in->filelock.can_wrlock(in->get_loner())) {
      // try again later
      C_MDL_CheckMaxSize *cms = new C_MDL_CheckMaxSize(this, in,
                                                       update_size, new_size,
                                                       update_max, new_max_size,
                                                       new_mtime);

      in->filelock.add_waiter(SimpleLock::WAIT_STABLE, cms);
      dout(10) << "check_inode_max_size can't wrlock, waiting on " << *in << dendl;
      return false;    
    }
  }

  MutationRef mut(new MutationImpl);
  mut->ls = mds->mdlog->get_current_segment();
    
  inode_t *pi = in->project_inode();
  pi->version = in->pre_dirty();

  if (new_max) {
    dout(10) << "check_inode_max_size client_ranges " << pi->client_ranges << " -> " << new_ranges << dendl;
    pi->client_ranges = new_ranges;
  }

  if (update_size) {
    dout(10) << "check_inode_max_size size " << pi->size << " -> " << new_size << dendl;
    pi->size = new_size;
    pi->rstat.rbytes = new_size;
    dout(10) << "check_inode_max_size mtime " << pi->mtime << " -> " << new_mtime << dendl;
    pi->mtime = new_mtime;
  }

  // use EOpen if the file is still open; otherwise, use EUpdate.
  // this is just an optimization to push open files forward into
  // newer log segments.
  LogEvent *le;
  EMetaBlob *metablob;
  if (in->is_any_caps_wanted() && in->last == CEPH_NOSNAP) {   
    EOpen *eo = new EOpen(mds->mdlog);
    eo->add_ino(in->ino());
    metablob = &eo->metablob;
    le = eo;
    mut->ls->open_files.push_back(&in->item_open_file);
  } else {
    EUpdate *eu = new EUpdate(mds->mdlog, "check_inode_max_size");
    metablob = &eu->metablob;
    le = eu;
  }
  mds->mdlog->start_entry(le);
  if (update_size) {  // FIXME if/when we do max_size nested accounting
    mdcache->predirty_journal_parents(mut, metablob, in, 0, PREDIRTY_PRIMARY);
    // no cow, here!
    CDentry *parent = in->get_projected_parent_dn();
    metablob->add_primary_dentry(parent, in, true);
  } else {
    metablob->add_dir_context(in->get_projected_parent_dn()->get_dir());
    mdcache->journal_dirty_inode(mut.get(), metablob, in);
  }
  mds->mdlog->submit_entry(le, new C_Locker_FileUpdate_finish(this, in, mut, true));
  wrlock_force(&in->filelock, mut);  // wrlock for duration of journal
  mut->auth_pin(in);

  // make max_size _increase_ timely
  if (new_max)
    mds->mdlog->flush();

  return true;
}


void Locker::share_inode_max_size(CInode *in, Capability *only_cap)
{
  /*
   * only share if currently issued a WR cap.  if client doesn't have it,
   * file_max doesn't matter, and the client will get it if/when they get
   * the cap later.
   */
  dout(10) << "share_inode_max_size on " << *in << dendl;
  map<client_t, Capability*>::iterator it;
  if (only_cap)
    it = in->client_caps.find(only_cap->get_client());
  else
    it = in->client_caps.begin();
  for (; it != in->client_caps.end(); ++it) {
    const client_t client = it->first;
    Capability *cap = it->second;
    if (cap->is_suppress())
      continue;
    if (cap->pending() & (CEPH_CAP_FILE_WR|CEPH_CAP_FILE_BUFFER)) {
      dout(10) << "share_inode_max_size with client." << client << dendl;
      cap->inc_last_seq();
      MClientCaps *m = new MClientCaps(CEPH_CAP_OP_GRANT,
				       in->ino(),
				       in->find_snaprealm()->inode->ino(),
				       cap->get_cap_id(), cap->get_last_seq(),
				       cap->pending(), cap->wanted(), 0,
				       cap->get_mseq());
      in->encode_cap_message(m, cap);
      mds->send_message_client_counted(m, client);
    }
    if (only_cap)
      break;
  }
}

void Locker::adjust_cap_wanted(Capability *cap, int wanted, int issue_seq)
{
  if (ceph_seq_cmp(issue_seq, cap->get_last_issue()) == 0) {
    dout(10) << " wanted " << ccap_string(cap->wanted())
	     << " -> " << ccap_string(wanted) << dendl;
    cap->set_wanted(wanted);
  } else if (wanted & ~cap->wanted()) {
    dout(10) << " wanted " << ccap_string(cap->wanted())
	     << " -> " << ccap_string(wanted)
	     << " (added caps even though we had seq mismatch!)" << dendl;
    cap->set_wanted(wanted | cap->wanted());
  } else {
    dout(10) << " NOT changing wanted " << ccap_string(cap->wanted())
	     << " -> " << ccap_string(wanted)
	     << " (issue_seq " << issue_seq << " != last_issue "
	     << cap->get_last_issue() << ")" << dendl;
    return;
  }

  CInode *cur = cap->get_inode();
  if (!cur->is_auth()) {
    request_inode_file_caps(cur);
    return;
  }

  if (cap->wanted() == 0) {
    if (cur->item_open_file.is_on_list() &&
	!cur->is_any_caps_wanted()) {
      dout(10) << " removing unwanted file from open file list " << *cur << dendl;
      cur->item_open_file.remove_myself();
    }
  } else {
    if (!cur->item_open_file.is_on_list()) {
      dout(10) << " adding to open file list " << *cur << dendl;
      assert(cur->last == CEPH_NOSNAP);
      LogSegment *ls = mds->mdlog->get_current_segment();
      EOpen *le = new EOpen(mds->mdlog);
      mds->mdlog->start_entry(le);
      le->add_clean_inode(cur);
      ls->open_files.push_back(&cur->item_open_file);
      mds->mdlog->submit_entry(le);
    }
  }
}



void Locker::_do_null_snapflush(CInode *head_in, client_t client, snapid_t follows)
{
  dout(10) << "_do_null_snapflish client." << client << " follows " << follows << " on " << *head_in << dendl;
  map<snapid_t, set<client_t> >::iterator p = head_in->client_need_snapflush.begin();
  while (p != head_in->client_need_snapflush.end()) {
    snapid_t snapid = p->first;
    set<client_t>& clients = p->second;
    ++p;  // be careful, q loop below depends on this

    // snapid is the snap inode's ->last
    if (follows > snapid)
      break;
    if (clients.count(client)) {
      dout(10) << " doing async NULL snapflush on " << snapid << " from client." << client << dendl;
      CInode *sin = mdcache->get_inode(head_in->ino(), snapid);
      if (!sin) {
	// hrm, look forward until we find the inode. 
	//  (we can only look it up by the last snapid it is valid for)
	dout(10) << " didn't have " << head_in->ino() << " snapid " << snapid << dendl;
	for (map<snapid_t, set<client_t> >::iterator q = p;  // p is already at next entry
	     q != head_in->client_need_snapflush.end();
	     ++q) {
	  dout(10) << " trying snapid " << q->first << dendl;
	  sin = mdcache->get_inode(head_in->ino(), q->first);
	  if (sin) {
	    assert(sin->first <= snapid);
	    break;
	  }
	  dout(10) << " didn't have " << head_in->ino() << " snapid " << q->first << dendl;
	}
	if (!sin && head_in->is_multiversion())
	  sin = head_in;
	assert(sin);
      }
      _do_snap_update(sin, snapid, 0, sin->first - 1, client, NULL, NULL);
      head_in->remove_need_snapflush(sin, snapid, client);
    }
  }
}


bool Locker::should_defer_client_cap_frozen(CInode *in)
{
  /*
   * This policy needs to be AT LEAST as permissive as allowing a client request
   * to go forward, or else a client request can release something, the release
   * gets deferred, but the request gets processed and deadlocks because when the
   * caps can't get revoked.
   *
   * Currently, a request wait if anything locked is freezing (can't
   * auth_pin), which would avoid any deadlock with cap release.  Thus @in
   * _MUST_ be in the lock/auth_pin set.
   *
   * auth_pins==0 implies no unstable lock and not auth pinnned by
   * client request, otherwise continue even it's freezing.
   */
  return (in->is_freezing() && in->get_num_auth_pins() == 0) || in->is_frozen();
}

/*
 * This function DOES put the passed message before returning
 */
void Locker::handle_client_caps(MClientCaps *m)
{
  client_t client = m->get_source().num();

  snapid_t follows = m->get_snap_follows();
  dout(7) << "handle_client_caps on " << m->get_ino()
	  << " follows " << follows 
	  << " op " << ceph_cap_op_name(m->get_op()) << dendl;

  if (!mds->is_clientreplay() && !mds->is_active() && !mds->is_stopping()) {
    mds->wait_for_replay(new C_MDS_RetryMessage(mds, m));
    return;
  }

  CInode *head_in = mdcache->get_inode(m->get_ino());
  if (!head_in) {
    dout(7) << "handle_client_caps on unknown ino " << m->get_ino() << ", dropping" << dendl;
    m->put();
    return;
  }

  CInode *in = mdcache->pick_inode_snap(head_in, follows);
  if (in != head_in)
    dout(10) << " head inode " << *head_in << dendl;
  dout(10) << "  cap inode " << *in << dendl;

  Capability *cap = 0;
  cap = in->get_client_cap(client);
  if (!cap && in != head_in)
    cap = head_in->get_client_cap(client);
  if (!cap) {
    dout(7) << "handle_client_caps no cap for client." << client << " on " << *in << dendl;
    m->put();
    return;
  }  
  assert(cap);

  // freezing|frozen?
  if (should_defer_client_cap_frozen(in)) {
    dout(7) << "handle_client_caps freezing|frozen on " << *in << dendl;
    in->add_waiter(CInode::WAIT_UNFREEZE, new C_MDS_RetryMessage(mds, m));
    return;
  }
  if (ceph_seq_cmp(m->get_mseq(), cap->get_mseq()) < 0) {
    dout(7) << "handle_client_caps mseq " << m->get_mseq() << " < " << cap->get_mseq()
	    << ", dropping" << dendl;
    m->put();
    return;
  }

  int op = m->get_op();

  // flushsnap?
  if (op == CEPH_CAP_OP_FLUSHSNAP) {
    if (!in->is_auth()) {
      dout(7) << " not auth, ignoring flushsnap on " << *in << dendl;
      goto out;
    }

    SnapRealm *realm = in->find_snaprealm();
    snapid_t snap = realm->get_snap_following(follows);
    dout(10) << "  flushsnap follows " << follows << " -> snap " << snap << dendl;

    if (in == head_in ||
	(head_in->client_need_snapflush.count(snap) &&
	 head_in->client_need_snapflush[snap].count(client))) {
      dout(7) << " flushsnap snap " << snap
	      << " client." << client << " on " << *in << dendl;

      // this cap now follows a later snap (i.e. the one initiating this flush, or later)
      cap->client_follows = MAX(follows, in->first) + 1;
   
      // we can prepare the ack now, since this FLUSHEDSNAP is independent of any
      // other cap ops.  (except possibly duplicate FLUSHSNAP requests, but worst
      // case we get a dup response, so whatever.)
      MClientCaps *ack = 0;
      if (m->get_dirty()) {
	ack = new MClientCaps(CEPH_CAP_OP_FLUSHSNAP_ACK, in->ino(), 0, 0, 0, 0, 0, m->get_dirty(), 0);
	ack->set_snap_follows(follows);
	ack->set_client_tid(m->get_client_tid());
      }

      _do_snap_update(in, snap, m->get_dirty(), follows, client, m, ack);

      if (in != head_in)
	head_in->remove_need_snapflush(in, snap, client);
      
    } else
      dout(7) << " not expecting flushsnap " << snap << " from client." << client << " on " << *in << dendl;
    goto out;
  }

  if (cap->get_cap_id() != m->get_cap_id()) {
    dout(7) << " ignoring client capid " << m->get_cap_id() << " != my " << cap->get_cap_id() << dendl;
  } else {
    // intermediate snap inodes
    while (in != head_in) {
      assert(in->last != CEPH_NOSNAP);
      if (in->is_auth() && m->get_dirty()) {
	dout(10) << " updating intermediate snapped inode " << *in << dendl;
	_do_cap_update(in, NULL, m->get_dirty(), follows, m, NULL);
      }
      in = mdcache->pick_inode_snap(head_in, in->last);
    }
 
    // head inode, and cap
    MClientCaps *ack = 0;

    int caps = m->get_caps();
    if (caps & ~cap->issued()) {
      dout(10) << " confirming not issued caps " << ccap_string(caps & ~cap->issued()) << dendl;
      caps &= cap->issued();
    }
    
    cap->confirm_receipt(m->get_seq(), caps);
    dout(10) << " follows " << follows
	     << " retains " << ccap_string(m->get_caps())
	     << " dirty " << ccap_string(m->get_dirty())
	     << " on " << *in << dendl;


    // missing/skipped snapflush?
    //  The client MAY send a snapflush if it is issued WR/EXCL caps, but
    //  presently only does so when it has actual dirty metadata.  But, we
    //  set up the need_snapflush stuff based on the issued caps.
    //  We can infer that the client WONT send a FLUSHSNAP once they have
    //  released all WR/EXCL caps (the FLUSHSNAP always comes before the cap
    //  update/release).
    if (!head_in->client_need_snapflush.empty()) {
      if ((cap->issued() & CEPH_CAP_ANY_FILE_WR) == 0) {
	_do_null_snapflush(head_in, client, follows);
      } else {
	dout(10) << " revocation in progress, not making any conclusions about null snapflushes" << dendl;
      }
    }
    
    if (m->get_dirty() && in->is_auth()) {
      dout(7) << " flush client." << client << " dirty " << ccap_string(m->get_dirty()) 
	      << " seq " << m->get_seq() << " on " << *in << dendl;
      ack = new MClientCaps(CEPH_CAP_OP_FLUSH_ACK, in->ino(), 0, cap->get_cap_id(), m->get_seq(),
			    m->get_caps(), 0, m->get_dirty(), 0);
      ack->set_client_tid(m->get_client_tid());
    }

    // filter wanted based on what we could ever give out (given auth/replica status)
    int new_wanted = m->get_wanted() & head_in->get_caps_allowed_ever();
    if (new_wanted != cap->wanted()) {
      if (new_wanted & ~cap->wanted()) {
	// exapnding caps.  make sure we aren't waiting for a log flush
	if (!in->filelock.is_stable() ||
	    !in->authlock.is_stable() ||
	    !in->xattrlock.is_stable())
	  mds->mdlog->flush();
      }

      adjust_cap_wanted(cap, new_wanted, m->get_issue_seq());
    }
      
    if (in->is_auth() &&
	_do_cap_update(in, cap, m->get_dirty(), follows, m, ack)) {
      // updated
      eval(in, CEPH_CAP_LOCKS);
      
      if (cap->wanted() & ~cap->pending())
	mds->mdlog->flush();
    } else {
      // no update, ack now.
      if (ack)
	mds->send_message_client_counted(ack, m->get_connection());
      
      bool did_issue = eval(in, CEPH_CAP_LOCKS);
      if (!did_issue && (cap->wanted() & ~cap->pending()))
	issue_caps(in, cap);
      if (cap->get_last_seq() == 0 &&
	  (cap->pending() & (CEPH_CAP_FILE_WR|CEPH_CAP_FILE_BUFFER))) {
	cap->issue_norevoke(cap->issued());
	share_inode_max_size(in, cap);
      }
    }
  }

 out:
  m->put();
}

class C_Locker_RetryRequestCapRelease : public Context {
  Locker *locker;
  client_t client;
  ceph_mds_request_release item;
public:
  C_Locker_RetryRequestCapRelease(Locker *l, client_t c, const ceph_mds_request_release& it) :
    locker(l), client(c), item(it) { }
  void finish(int r) {
    string dname;
    MDRequestRef null_ref;
    locker->process_request_cap_release(null_ref, client, item, dname);
  }
};

void Locker::process_request_cap_release(MDRequestRef& mdr, client_t client, const ceph_mds_request_release& item,
					 const string &dname)
{
  inodeno_t ino = (uint64_t)item.ino;
  uint64_t cap_id = item.cap_id;
  int caps = item.caps;
  int wanted = item.wanted;
  int seq = item.seq;
  int issue_seq = item.issue_seq;
  int mseq = item.mseq;

  CInode *in = mdcache->get_inode(ino);
  if (!in)
    return;

  if (dname.length()) {
    frag_t fg = in->pick_dirfrag(dname);
    CDir *dir = in->get_dirfrag(fg);
    if (dir) {
      CDentry *dn = dir->lookup(dname);
      if (dn) {
	ClientLease *l = dn->get_client_lease(client);
	if (l) {
	  dout(10) << "process_cap_release removing lease on " << *dn << dendl;
	  dn->remove_client_lease(l, this);
	} else {
	  dout(7) << "process_cap_release client." << client
		  << " doesn't have lease on " << *dn << dendl;
	}
      } else {
	dout(7) << "process_cap_release client." << client << " released lease on dn "
		<< dir->dirfrag() << "/" << dname << " which dne" << dendl;
      }
    }
  }

  Capability *cap = in->get_client_cap(client);
  if (!cap)
    return;

  dout(10) << "process_cap_release client." << client << " " << ccap_string(caps) << " on " << *in
	   << (mdr ? "" : " (DEFERRED, no mdr)")
	   << dendl;
    
  if (ceph_seq_cmp(mseq, cap->get_mseq()) < 0) {
    dout(7) << " mseq " << mseq << " < " << cap->get_mseq() << ", dropping" << dendl;
    return;
  }

  if (cap->get_cap_id() != cap_id) {
    dout(7) << " cap_id " << cap_id << " != " << cap->get_cap_id() << ", dropping" << dendl;
    return;
  }

  if (should_defer_client_cap_frozen(in)) {
    dout(7) << " frozen, deferring" << dendl;
    in->add_waiter(CInode::WAIT_UNFREEZE, new C_Locker_RetryRequestCapRelease(this, client, item));
    return;
  }
    
  if (caps & ~cap->issued()) {
    dout(10) << " confirming not issued caps " << ccap_string(caps & ~cap->issued()) << dendl;
    caps &= cap->issued();
  }
  cap->confirm_receipt(seq, caps);
  adjust_cap_wanted(cap, wanted, issue_seq);
  
  if (mdr)
    cap->inc_suppress();
  eval(in, CEPH_CAP_LOCKS);
  if (mdr)
    cap->dec_suppress();
  
  // take note; we may need to reissue on this cap later
  if (mdr)
    mdr->cap_releases[in->vino()] = cap->get_last_seq();
}

class C_Locker_RetryKickIssueCaps : public Context {
  Locker *locker;
  CInode *in;
  client_t client;
  ceph_seq_t seq;
public:
  C_Locker_RetryKickIssueCaps(Locker *l, CInode *i, client_t c, ceph_seq_t s) :
    locker(l), in(i), client(c), seq(s) {
    in->get(CInode::PIN_PTRWAITER);
  }
  void finish(int r) {
    locker->kick_issue_caps(in, client, seq);
    in->put(CInode::PIN_PTRWAITER);
  }
};

void Locker::kick_issue_caps(CInode *in, client_t client, ceph_seq_t seq)
{
  Capability *cap = in->get_client_cap(client);
  if (!cap || cap->get_last_sent() != seq)
    return;
  if (in->is_frozen()) {
    dout(10) << "kick_issue_caps waiting for unfreeze on " << *in << dendl;
    in->add_waiter(CInode::WAIT_UNFREEZE,
	new C_Locker_RetryKickIssueCaps(this, in, client, seq));
    return;
  }
  dout(10) << "kick_issue_caps released at current seq " << seq
    << ", reissuing" << dendl;
  issue_caps(in, cap);
}

void Locker::kick_cap_releases(MDRequestRef& mdr)
{
  client_t client = mdr->get_client();
  for (map<vinodeno_t,ceph_seq_t>::iterator p = mdr->cap_releases.begin();
       p != mdr->cap_releases.end();
       ++p) {
    CInode *in = mdcache->get_inode(p->first);
    if (!in)
      continue;
    kick_issue_caps(in, client, p->second);
  }
}

static uint64_t calc_bounding(uint64_t t)
{
  t |= t >> 1;
  t |= t >> 2;
  t |= t >> 4;
  t |= t >> 8;
  t |= t >> 16;
  t |= t >> 32;
  return t + 1;
}

void Locker::_do_snap_update(CInode *in, snapid_t snap, int dirty, snapid_t follows, client_t client, MClientCaps *m, MClientCaps *ack)
{
  dout(10) << "_do_snap_update dirty " << ccap_string(dirty)
	   << " follows " << follows << " snap " << snap
	   << " on " << *in << dendl;

  if (snap == CEPH_NOSNAP) {
    // hmm, i guess snap was already deleted?  just ack!
    dout(10) << " wow, the snap following " << follows
	     << " was already deleted.  nothing to record, just ack." << dendl;
    if (ack)
      mds->send_message_client_counted(ack, m->get_connection());
    return;
  }

  EUpdate *le = new EUpdate(mds->mdlog, "snap flush");
  mds->mdlog->start_entry(le);
  MutationRef mut(new MutationImpl);
  mut->ls = mds->mdlog->get_current_segment();

  // normal metadata updates that we can apply to the head as well.

  // update xattrs?
  bool xattrs = false;
  map<string,bufferptr> *px = 0;
  if ((dirty & CEPH_CAP_XATTR_EXCL) && 
      m->xattrbl.length() &&
      m->head.xattr_version > in->get_projected_inode()->xattr_version)
    xattrs = true;

  old_inode_t *oi = 0;
  if (in->is_multiversion()) {
    oi = in->pick_old_inode(snap);
    if (oi) {
      dout(10) << " writing into old inode" << dendl;
      if (xattrs)
	px = &oi->xattrs;
    }
  }
  if (xattrs && !px)
    px = new map<string,bufferptr>;

  inode_t *pi = in->project_inode(px);
  pi->version = in->pre_dirty();
  if (oi)
    pi = &oi->inode;

  _update_cap_fields(in, dirty, m, pi);

  // xattr
  if (px) {
    dout(7) << " xattrs v" << pi->xattr_version << " -> " << m->head.xattr_version
	    << " len " << m->xattrbl.length() << dendl;
    pi->xattr_version = m->head.xattr_version;
    bufferlist::iterator p = m->xattrbl.begin();
    ::decode(*px, p);
  }

  if (pi->client_ranges.count(client)) {
    if (in->last == follows+1) {
      dout(10) << "  removing client_range entirely" << dendl;
      pi->client_ranges.erase(client);
    } else {
      dout(10) << "  client_range now follows " << snap << dendl;
      pi->client_ranges[client].follows = snap;
    }
  }

  mut->auth_pin(in);
  mdcache->predirty_journal_parents(mut, &le->metablob, in, 0, PREDIRTY_PRIMARY, 0, follows);
  mdcache->journal_dirty_inode(mut.get(), &le->metablob, in, follows);

  mds->mdlog->submit_entry(le);
  mds->mdlog->wait_for_safe(new C_Locker_FileUpdate_finish(this, in, mut, false,
							   client, NULL, ack));
}


void Locker::_update_cap_fields(CInode *in, int dirty, MClientCaps *m, inode_t *pi)
{
  // file
  if (dirty & (CEPH_CAP_FILE_EXCL|CEPH_CAP_FILE_WR)) {
    utime_t atime = m->get_atime();
    utime_t mtime = m->get_mtime();
    utime_t ctime = m->get_ctime();
    uint64_t size = m->get_size();
    version_t inline_version = m->inline_version;
    
    if (((dirty & CEPH_CAP_FILE_WR) && mtime > pi->mtime) ||
	((dirty & CEPH_CAP_FILE_EXCL) && mtime != pi->mtime)) {
      dout(7) << "  mtime " << pi->mtime << " -> " << mtime
	      << " for " << *in << dendl;
      pi->mtime = mtime;
    }
    if (ctime > pi->ctime) {
      dout(7) << "  ctime " << pi->ctime << " -> " << ctime
	      << " for " << *in << dendl;
      pi->ctime = ctime;
    }
    if (in->inode.is_file() &&   // ONLY if regular file
	size > pi->size) {
      dout(7) << "  size " << pi->size << " -> " << size
	      << " for " << *in << dendl;
      pi->size = size;
      pi->rstat.rbytes = size;
    }
    if (in->inode.is_file() &&
        (dirty & CEPH_CAP_FILE_WR) &&
        inline_version > pi->inline_version) {
      pi->inline_version = inline_version;
      pi->inline_data = m->inline_data;
    }
    if ((dirty & CEPH_CAP_FILE_EXCL) && atime != pi->atime) {
      dout(7) << "  atime " << pi->atime << " -> " << atime
	      << " for " << *in << dendl;
      pi->atime = atime;
    }
    if ((dirty & CEPH_CAP_FILE_EXCL) &&
	ceph_seq_cmp(pi->time_warp_seq, m->get_time_warp_seq()) < 0) {
      dout(7) << "  time_warp_seq " << pi->time_warp_seq << " -> " << m->get_time_warp_seq()
	      << " for " << *in << dendl;
      pi->time_warp_seq = m->get_time_warp_seq();
    }
  }
  // auth
  if (dirty & CEPH_CAP_AUTH_EXCL) {
    if (m->head.uid != pi->uid) {
      dout(7) << "  uid " << pi->uid
	      << " -> " << m->head.uid
	      << " for " << *in << dendl;
      pi->uid = m->head.uid;
    }
    if (m->head.gid != pi->gid) {
      dout(7) << "  gid " << pi->gid
	      << " -> " << m->head.gid
	      << " for " << *in << dendl;
      pi->gid = m->head.gid;
    }
    if (m->head.mode != pi->mode) {
      dout(7) << "  mode " << oct << pi->mode
	      << " -> " << m->head.mode << dec
	      << " for " << *in << dendl;
      pi->mode = m->head.mode;
    }
  }

}

/*
 * update inode based on cap flush|flushsnap|wanted.
 *  adjust max_size, if needed.
 * if we update, return true; otherwise, false (no updated needed).
 */
bool Locker::_do_cap_update(CInode *in, Capability *cap,
			    int dirty, snapid_t follows, MClientCaps *m,
			    MClientCaps *ack)
{
  dout(10) << "_do_cap_update dirty " << ccap_string(dirty)
	   << " issued " << ccap_string(cap ? cap->issued() : 0)
	   << " wanted " << ccap_string(cap ? cap->wanted() : 0)
	   << " on " << *in << dendl;
  assert(in->is_auth());
  client_t client = m->get_source().num();
  inode_t *latest = in->get_projected_inode();

  // increase or zero max_size?
  uint64_t size = m->get_size();
  bool change_max = false;
  uint64_t old_max = latest->client_ranges.count(client) ? latest->client_ranges[client].range.last : 0;
  uint64_t new_max = old_max;
  
  if (in->is_file()) {
    bool forced_change_max = false;
    dout(20) << "inode is file" << dendl;
    if (cap && ((cap->issued() | cap->wanted()) & CEPH_CAP_ANY_FILE_WR)) {
      dout(20) << "client has write caps; m->get_max_size="
               << m->get_max_size() << "; old_max=" << old_max << dendl;
      if (m->get_max_size() > new_max) {
	dout(10) << "client requests file_max " << m->get_max_size()
		 << " > max " << old_max << dendl;
	change_max = true;
	forced_change_max = true;
	new_max = ROUND_UP_TO((m->get_max_size()+1) << 1, latest->get_layout_size_increment());
      } else {
	new_max = calc_bounding(size * 2);
	if (new_max < latest->get_layout_size_increment())
	  new_max = latest->get_layout_size_increment();

	if (new_max > old_max)
	  change_max = true;
	else
	  new_max = old_max;
      }
    } else {
      if (old_max) {
	change_max = true;
	new_max = 0;
      }
    }

    if (in->last == CEPH_NOSNAP &&
	change_max &&
	!in->filelock.can_wrlock(client) &&
	!in->filelock.can_force_wrlock(client)) {
      dout(10) << " i want to change file_max, but lock won't allow it (yet)" << dendl;
      if (in->filelock.is_stable()) {
	bool need_issue = false;
	if (cap)
	  cap->inc_suppress();
	if (in->mds_caps_wanted.empty() &&
	    (in->get_loner() >= 0 || (in->get_wanted_loner() >= 0 && in->try_set_loner()))) {
	  if (in->filelock.get_state() != LOCK_EXCL)
	    file_excl(&in->filelock, &need_issue);
	} else
	  simple_lock(&in->filelock, &need_issue);
	if (need_issue)
	  issue_caps(in);
	if (cap)
	  cap->dec_suppress();
      }
      if (!in->filelock.can_wrlock(client) &&
	  !in->filelock.can_force_wrlock(client)) {
	C_MDL_CheckMaxSize *cms = new C_MDL_CheckMaxSize(this, in,
	                                                 false, 0,
	                                                 forced_change_max,
	                                                 new_max,
	                                                 utime_t());

	in->filelock.add_waiter(SimpleLock::WAIT_STABLE, cms);
	change_max = false;
      }
    }
  }

  if (m->flockbl.length()) {
    int32_t num_locks;
    bufferlist::iterator bli = m->flockbl.begin();
    ::decode(num_locks, bli);
    for ( int i=0; i < num_locks; ++i) {
      ceph_filelock decoded_lock;
      ::decode(decoded_lock, bli);
      in->fcntl_locks.held_locks.
	insert(pair<uint64_t, ceph_filelock>(decoded_lock.start, decoded_lock));
      ++in->fcntl_locks.client_held_lock_counts[(client_t)(decoded_lock.client)];
    }
    ::decode(num_locks, bli);
    for ( int i=0; i < num_locks; ++i) {
      ceph_filelock decoded_lock;
      ::decode(decoded_lock, bli);
      in->flock_locks.held_locks.
	insert(pair<uint64_t, ceph_filelock>(decoded_lock.start, decoded_lock));
      ++in->flock_locks.client_held_lock_counts[(client_t)(decoded_lock.client)];
    }
  }

  if (!dirty && !change_max)
    return false;


  // do the update.
  EUpdate *le = new EUpdate(mds->mdlog, "cap update");
  mds->mdlog->start_entry(le);

  // xattrs update?
  map<string,bufferptr> *px = 0;
  if ((dirty & CEPH_CAP_XATTR_EXCL) && 
      m->xattrbl.length() &&
      m->head.xattr_version > in->get_projected_inode()->xattr_version)
    px = new map<string,bufferptr>;

  inode_t *pi = in->project_inode(px);
  pi->version = in->pre_dirty();

  MutationRef mut(new MutationImpl);
  mut->ls = mds->mdlog->get_current_segment();

  _update_cap_fields(in, dirty, m, pi);

  if (change_max) {
    dout(7) << "  max_size " << old_max << " -> " << new_max
	    << " for " << *in << dendl;
    if (new_max) {
      pi->client_ranges[client].range.first = 0;
      pi->client_ranges[client].range.last = new_max;
      pi->client_ranges[client].follows = in->first - 1;
    } else 
      pi->client_ranges.erase(client);
  }
    
  if (change_max || (dirty & (CEPH_CAP_FILE_EXCL|CEPH_CAP_FILE_WR))) 
    wrlock_force(&in->filelock, mut);  // wrlock for duration of journal

  // auth
  if (dirty & CEPH_CAP_AUTH_EXCL)
    wrlock_force(&in->authlock, mut);

  // xattr
  if (px) {
    dout(7) << " xattrs v" << pi->xattr_version << " -> " << m->head.xattr_version << dendl;
    pi->xattr_version = m->head.xattr_version;
    bufferlist::iterator p = m->xattrbl.begin();
    ::decode(*px, p);

    wrlock_force(&in->xattrlock, mut);
  }
  
  mut->auth_pin(in);
  mdcache->predirty_journal_parents(mut, &le->metablob, in, 0, PREDIRTY_PRIMARY, 0, follows);
  mdcache->journal_dirty_inode(mut.get(), &le->metablob, in, follows);

  mds->mdlog->submit_entry(le);
  mds->mdlog->wait_for_safe(new C_Locker_FileUpdate_finish(this, in, mut, change_max, 
							   client, cap, ack));
  // only flush immediately if the lock is unstable, or unissued caps are wanted, or max_size is 
  // changing
  if (((dirty & (CEPH_CAP_FILE_EXCL|CEPH_CAP_FILE_WR)) && !in->filelock.is_stable()) ||
      ((dirty & CEPH_CAP_AUTH_EXCL) && !in->authlock.is_stable()) ||
      ((dirty & CEPH_CAP_XATTR_EXCL) && !in->xattrlock.is_stable()) ||
      (!dirty && (!in->filelock.is_stable() || !in->authlock.is_stable() || !in->xattrlock.is_stable())) ||  // nothing dirty + unstable lock -> probably a revoke?
      (change_max && new_max) ||         // max INCREASE
      (cap && (cap->wanted() & ~cap->pending())))
    mds->mdlog->flush();

  return true;
}

/* This function DOES put the passed message before returning */
void Locker::handle_client_cap_release(MClientCapRelease *m)
{
  client_t client = m->get_source().num();
  dout(10) << "handle_client_cap_release " << *m << dendl;

  if (!mds->is_clientreplay() && !mds->is_active() && !mds->is_stopping()) {
    mds->wait_for_replay(new C_MDS_RetryMessage(mds, m));
    return;
  }

  for (vector<ceph_mds_cap_item>::iterator p = m->caps.begin(); p != m->caps.end(); ++p)
    _do_cap_release(client, inodeno_t((uint64_t)p->ino) , p->cap_id, p->migrate_seq, p->seq);

  m->put();
}

class C_Locker_RetryCapRelease : public Context {
  Locker *locker;
  client_t client;
  inodeno_t ino;
  uint64_t cap_id;
  ceph_seq_t migrate_seq;
  ceph_seq_t issue_seq;
public:
  C_Locker_RetryCapRelease(Locker *l, client_t c, inodeno_t i, uint64_t id,
			   ceph_seq_t mseq, ceph_seq_t seq) :
    locker(l), client(c), ino(i), cap_id(id), migrate_seq(mseq), issue_seq(seq) {}
  void finish(int r) {
    locker->_do_cap_release(client, ino, cap_id, migrate_seq, issue_seq);
  }
};

void Locker::_do_cap_release(client_t client, inodeno_t ino, uint64_t cap_id,
			     ceph_seq_t mseq, ceph_seq_t seq)
{
  CInode *in = mdcache->get_inode(ino);
  if (!in) {
    dout(7) << "_do_cap_release missing ino " << ino << dendl;
    return;
  }
  Capability *cap = in->get_client_cap(client);
  if (!cap) {
    dout(7) << "_do_cap_release no cap for client" << client << " on "<< *in << dendl;
    return;
  }

  dout(7) << "_do_cap_release for client." << client << " on "<< *in << dendl;
  if (cap->get_cap_id() != cap_id) {
    dout(7) << " capid " << cap_id << " != " << cap->get_cap_id() << ", ignore" << dendl;
    return;
  }
  if (ceph_seq_cmp(mseq, cap->get_mseq()) < 0) {
    dout(7) << " mseq " << mseq << " < " << cap->get_mseq() << ", ignore" << dendl;
    return;
  }
  if (should_defer_client_cap_frozen(in)) {
    dout(7) << " freezing|frozen, deferring" << dendl;
    in->add_waiter(CInode::WAIT_UNFREEZE,
                  new C_Locker_RetryCapRelease(this, client, ino, cap_id, mseq, seq));
    return;
  }
  if (seq != cap->get_last_issue()) {
    dout(7) << " issue_seq " << seq << " != " << cap->get_last_issue() << dendl;
    // clean out any old revoke history
    cap->clean_revoke_from(seq);
    eval_cap_gather(in);
    return;
  }
  remove_client_cap(in, client);
}

/* This function DOES put the passed message before returning */

void Locker::remove_client_cap(CInode *in, client_t client)
{
  // clean out any pending snapflush state
  if (!in->client_need_snapflush.empty())
    _do_null_snapflush(in, client, 0);

  in->remove_client_cap(client);

  if (in->is_auth()) {
    // make sure we clear out the client byte range
    if (in->get_projected_inode()->client_ranges.count(client) &&
	!(in->inode.nlink == 0 && !in->is_any_caps()))    // unless it's unlink + stray
      check_inode_max_size(in);
  } else {
    request_inode_file_caps(in);
  }
  
  try_eval(in, CEPH_CAP_LOCKS);
}


void Locker::handle_client_lease(MClientLease *m)
{
  dout(10) << "handle_client_lease " << *m << dendl;

  assert(m->get_source().is_client());
  client_t client = m->get_source().num();

  CInode *in = mdcache->get_inode(m->get_ino(), m->get_last());
  if (!in) {
    dout(7) << "handle_client_lease don't have ino " << m->get_ino() << "." << m->get_last() << dendl;
    m->put();
    return;
  }
  CDentry *dn = 0;

  frag_t fg = in->pick_dirfrag(m->dname);
  CDir *dir = in->get_dirfrag(fg);
  if (dir) 
    dn = dir->lookup(m->dname);
  if (!dn) {
    dout(7) << "handle_client_lease don't have dn " << m->get_ino() << " " << m->dname << dendl;
    m->put();
    return;
  }
  dout(10) << " on " << *dn << dendl;

  // replica and lock
  ClientLease *l = dn->get_client_lease(client);
  if (!l) {
    dout(7) << "handle_client_lease didn't have lease for client." << client << " of " << *dn << dendl;
    m->put();
    return;
  } 

  switch (m->get_action()) {
  case CEPH_MDS_LEASE_REVOKE_ACK:
  case CEPH_MDS_LEASE_RELEASE:
    if (l->seq != m->get_seq()) {
      dout(7) << "handle_client_lease release - seq " << l->seq << " != provided " << m->get_seq() << dendl;
    } else {
      dout(7) << "handle_client_lease client." << client
	      << " on " << *dn << dendl;
      dn->remove_client_lease(l, this);
    }
    m->put();
    break;

  case CEPH_MDS_LEASE_RENEW:
    {
      dout(7) << "handle_client_lease client." << client << " renew on " << *dn
	      << (!dn->lock.can_lease(client)?", revoking lease":"") << dendl;
      if (dn->lock.can_lease(client)) {
	int pool = 1;   // fixme.. do something smart!
	m->h.duration_ms = (int)(1000 * mdcache->client_lease_durations[pool]);
	m->h.seq = ++l->seq;
	m->clear_payload();

	utime_t now = ceph_clock_now(g_ceph_context);
	now += mdcache->client_lease_durations[pool];
	mdcache->touch_client_lease(l, pool, now);

	mds->send_message_client_counted(m, m->get_connection());
      }
    }
    break;

  default:
    assert(0); // implement me
    break;
  }
}


void Locker::issue_client_lease(CDentry *dn, client_t client,
			       bufferlist &bl, utime_t now, Session *session)
{
  CInode *diri = dn->get_dir()->get_inode();
  if (!diri->is_stray() &&  // do not issue dn leases in stray dir!
      ((!diri->filelock.can_lease(client) &&
	(diri->get_client_cap_pending(client) & (CEPH_CAP_FILE_SHARED | CEPH_CAP_FILE_EXCL)) == 0)) &&
      dn->lock.can_lease(client)) {
    int pool = 1;   // fixme.. do something smart!
    // issue a dentry lease
    ClientLease *l = dn->add_client_lease(client, session);
    session->touch_lease(l);
    
    now += mdcache->client_lease_durations[pool];
    mdcache->touch_client_lease(l, pool, now);

    LeaseStat e;
    e.mask = 1 | CEPH_LOCK_DN;  // old and new bit values
    e.seq = ++l->seq;
    e.duration_ms = (int)(1000 * mdcache->client_lease_durations[pool]);
    ::encode(e, bl);
    dout(20) << "issue_client_lease seq " << e.seq << " dur " << e.duration_ms << "ms "
	     << " on " << *dn << dendl;
  } else {
    // null lease
    LeaseStat e;
    e.mask = 0;
    e.seq = 0;
    e.duration_ms = 0;
    ::encode(e, bl);
    dout(20) << "issue_client_lease no/null lease on " << *dn << dendl;
  }
}


void Locker::revoke_client_leases(SimpleLock *lock)
{
  int n = 0;
  CDentry *dn = static_cast<CDentry*>(lock->get_parent());
  for (map<client_t, ClientLease*>::iterator p = dn->client_lease_map.begin();
       p != dn->client_lease_map.end();
       ++p) {
    ClientLease *l = p->second;
    
    n++;
    assert(lock->get_type() == CEPH_LOCK_DN);

    CDentry *dn = static_cast<CDentry*>(lock->get_parent());
    int mask = 1 | CEPH_LOCK_DN; // old and new bits
    
    // i should also revoke the dir ICONTENT lease, if they have it!
    CInode *diri = dn->get_dir()->get_inode();
    mds->send_message_client_counted(new MClientLease(CEPH_MDS_LEASE_REVOKE, l->seq,
					      mask,
					      diri->ino(),
					      diri->first, CEPH_NOSNAP,
					      dn->get_name()),
			     l->client);
  }
  assert(n == lock->get_num_client_lease());
}



// locks ----------------------------------------------------------------

SimpleLock *Locker::get_lock(int lock_type, MDSCacheObjectInfo &info) 
{
  switch (lock_type) {
  case CEPH_LOCK_DN:
    {
      // be careful; info.dirfrag may have incorrect frag; recalculate based on dname.
      CInode *diri = mdcache->get_inode(info.dirfrag.ino);
      frag_t fg;
      CDir *dir = 0;
      CDentry *dn = 0;
      if (diri) {
	fg = diri->pick_dirfrag(info.dname);
	dir = diri->get_dirfrag(fg);
	if (dir) 
	  dn = dir->lookup(info.dname, info.snapid);
      }
      if (!dn) {
	dout(7) << "get_lock don't have dn " << info.dirfrag.ino << " " << info.dname << dendl;
	return 0;
      }
      return &dn->lock;
    }

  case CEPH_LOCK_IAUTH:
  case CEPH_LOCK_ILINK:
  case CEPH_LOCK_IDFT:
  case CEPH_LOCK_IFILE:
  case CEPH_LOCK_INEST:
  case CEPH_LOCK_IXATTR:
  case CEPH_LOCK_ISNAP:
  case CEPH_LOCK_IFLOCK:
  case CEPH_LOCK_IPOLICY:
    {
      CInode *in = mdcache->get_inode(info.ino, info.snapid);
      if (!in) {
	dout(7) << "get_lock don't have ino " << info.ino << dendl;
	return 0;
      }
      switch (lock_type) {
      case CEPH_LOCK_IAUTH: return &in->authlock;
      case CEPH_LOCK_ILINK: return &in->linklock;
      case CEPH_LOCK_IDFT: return &in->dirfragtreelock;
      case CEPH_LOCK_IFILE: return &in->filelock;
      case CEPH_LOCK_INEST: return &in->nestlock;
      case CEPH_LOCK_IXATTR: return &in->xattrlock;
      case CEPH_LOCK_ISNAP: return &in->snaplock;
      case CEPH_LOCK_IFLOCK: return &in->flocklock;
      case CEPH_LOCK_IPOLICY: return &in->policylock;
      }
    }

  default:
    dout(7) << "get_lock don't know lock_type " << lock_type << dendl;
    assert(0);
    break;
  }

  return 0;  
}

/* This function DOES put the passed message before returning */
void Locker::handle_lock(MLock *m)
{
  // nobody should be talking to us during recovery.
  assert(mds->is_rejoin() || mds->is_clientreplay() || mds->is_active() || mds->is_stopping());

  SimpleLock *lock = get_lock(m->get_lock_type(), m->get_object_info());
  if (!lock) {
    dout(10) << "don't have object " << m->get_object_info() << ", must have trimmed, dropping" << dendl;
    m->put();
    return;
  }

  switch (lock->get_type()) {
  case CEPH_LOCK_DN:
  case CEPH_LOCK_IAUTH:
  case CEPH_LOCK_ILINK:
  case CEPH_LOCK_ISNAP:
  case CEPH_LOCK_IXATTR:
  case CEPH_LOCK_IFLOCK:
  case CEPH_LOCK_IPOLICY:
    handle_simple_lock(lock, m);
    break;
    
  case CEPH_LOCK_IDFT:
  case CEPH_LOCK_INEST:
    //handle_scatter_lock((ScatterLock*)lock, m);
    //break;

  case CEPH_LOCK_IFILE:
    handle_file_lock(static_cast<ScatterLock*>(lock), m);
    break;
    
  default:
    dout(7) << "handle_lock got otype " << m->get_lock_type() << dendl;
    assert(0);
    break;
  }
}
 




// ==========================================================================
// simple lock

/** This function may take a reference to m if it needs one, but does
 * not put references. */
void Locker::handle_reqrdlock(SimpleLock *lock, MLock *m)
{
  MDSCacheObject *parent = lock->get_parent();
  if (parent->is_auth() &&
      lock->get_state() != LOCK_SYNC &&
      !parent->is_frozen()) {
    dout(7) << "handle_reqrdlock got rdlock request on " << *lock
	    << " on " << *parent << dendl;
    assert(parent->is_auth()); // replica auth pinned if they're doing this!
    if (lock->is_stable()) {
      simple_sync(lock);
    } else {
      dout(7) << "handle_reqrdlock delaying request until lock is stable" << dendl;
      lock->add_waiter(SimpleLock::WAIT_STABLE | MDSCacheObject::WAIT_UNFREEZE,
                       new C_MDS_RetryMessage(mds, m->get()));
    }
  } else {
    dout(7) << "handle_reqrdlock dropping rdlock request on " << *lock
	    << " on " << *parent << dendl;
    // replica should retry
  }
}

/* This function DOES put the passed message before returning */
void Locker::handle_simple_lock(SimpleLock *lock, MLock *m)
{
  int from = m->get_asker();
  
  dout(10) << "handle_simple_lock " << *m
	   << " on " << *lock << " " << *lock->get_parent() << dendl;

  if (mds->is_rejoin()) {
    if (lock->get_parent()->is_rejoining()) {
      dout(7) << "handle_simple_lock still rejoining " << *lock->get_parent()
	      << ", dropping " << *m << dendl;
      m->put();
      return;
    }
  }

  switch (m->get_action()) {
    // -- replica --
  case LOCK_AC_SYNC:
    assert(lock->get_state() == LOCK_LOCK);
    lock->decode_locked_state(m->get_data());
    lock->set_state(LOCK_SYNC);
    lock->finish_waiters(SimpleLock::WAIT_RD|SimpleLock::WAIT_STABLE);
    break;
    
  case LOCK_AC_LOCK:
    assert(lock->get_state() == LOCK_SYNC);
    lock->set_state(LOCK_SYNC_LOCK);
    if (lock->is_leased())
      revoke_client_leases(lock);
    eval_gather(lock, true);
    break;


    // -- auth --
  case LOCK_AC_LOCKACK:
    assert(lock->get_state() == LOCK_SYNC_LOCK ||
	   lock->get_state() == LOCK_SYNC_EXCL);
    assert(lock->is_gathering(from));
    lock->remove_gather(from);
    
    if (lock->is_gathering()) {
      dout(7) << "handle_simple_lock " << *lock << " on " << *lock->get_parent() << " from " << from
	      << ", still gathering " << lock->get_gather_set() << dendl;
    } else {
      dout(7) << "handle_simple_lock " << *lock << " on " << *lock->get_parent() << " from " << from
	      << ", last one" << dendl;
      eval_gather(lock);
    }
    break;

  case LOCK_AC_REQRDLOCK:
    handle_reqrdlock(lock, m);
    break;

  }

  m->put();
}

/* unused, currently.

class C_Locker_SimpleEval : public Context {
  Locker *locker;
  SimpleLock *lock;
public:
  C_Locker_SimpleEval(Locker *l, SimpleLock *lk) : locker(l), lock(lk) {}
  void finish(int r) {
    locker->try_simple_eval(lock);
  }
};

void Locker::try_simple_eval(SimpleLock *lock)
{
  // unstable and ambiguous auth?
  if (!lock->is_stable() &&
      lock->get_parent()->is_ambiguous_auth()) {
    dout(7) << "simple_eval not stable and ambiguous auth, waiting on " << *lock->get_parent() << dendl;
    //if (!lock->get_parent()->is_waiter(MDSCacheObject::WAIT_SINGLEAUTH))
    lock->get_parent()->add_waiter(MDSCacheObject::WAIT_SINGLEAUTH, new C_Locker_SimpleEval(this, lock));
    return;
  }

  if (!lock->get_parent()->is_auth()) {
    dout(7) << "try_simple_eval not auth for " << *lock->get_parent() << dendl;
    return;
  }

  if (!lock->get_parent()->can_auth_pin()) {
    dout(7) << "try_simple_eval can't auth_pin, waiting on " << *lock->get_parent() << dendl;
    //if (!lock->get_parent()->is_waiter(MDSCacheObject::WAIT_SINGLEAUTH))
    lock->get_parent()->add_waiter(MDSCacheObject::WAIT_UNFREEZE, new C_Locker_SimpleEval(this, lock));
    return;
  }

  if (lock->is_stable())
    simple_eval(lock);
}
*/


void Locker::simple_eval(SimpleLock *lock, bool *need_issue)
{
  dout(10) << "simple_eval " << *lock << " on " << *lock->get_parent() << dendl;

  assert(lock->get_parent()->is_auth());
  assert(lock->is_stable());

  if (lock->get_parent()->is_freezing_or_frozen()) {
    // dentry lock in unreadable state can block path traverse
    if ((lock->get_type() != CEPH_LOCK_DN ||
	 lock->get_state() == LOCK_SYNC ||
	 lock->get_parent()->is_frozen()))
      return;
  }

  CInode *in = 0;
  int wanted = 0;
  if (lock->get_type() != CEPH_LOCK_DN) {
    in = static_cast<CInode*>(lock->get_parent());
    in->get_caps_wanted(&wanted, NULL, lock->get_cap_shift());
  }
  
  // -> excl?
  if (lock->get_state() != LOCK_EXCL &&
      in && in->get_target_loner() >= 0 &&
      (wanted & CEPH_CAP_GEXCL)) {
    dout(7) << "simple_eval stable, going to excl " << *lock 
	    << " on " << *lock->get_parent() << dendl;
    simple_excl(lock, need_issue);
  }

  // stable -> sync?
  else if (lock->get_state() != LOCK_SYNC &&
	   !lock->is_wrlocked() &&
	   ((!(wanted & CEPH_CAP_GEXCL) && !lock->is_waiter_for(SimpleLock::WAIT_WR)) ||
	    (lock->get_state() == LOCK_EXCL && in && in->get_target_loner() < 0))) {
    dout(7) << "simple_eval stable, syncing " << *lock 
	    << " on " << *lock->get_parent() << dendl;
    simple_sync(lock, need_issue);
  }
}


// mid

bool Locker::simple_sync(SimpleLock *lock, bool *need_issue)
{
  dout(7) << "simple_sync on " << *lock << " on " << *lock->get_parent() << dendl;
  assert(lock->get_parent()->is_auth());
  assert(lock->is_stable());

  CInode *in = 0;
  if (lock->get_cap_shift())
    in = static_cast<CInode *>(lock->get_parent());

  int old_state = lock->get_state();

  if (old_state != LOCK_TSYN) {

    switch (lock->get_state()) {
    case LOCK_MIX: lock->set_state(LOCK_MIX_SYNC); break;
    case LOCK_LOCK: lock->set_state(LOCK_LOCK_SYNC); break;
    case LOCK_XSYN: lock->set_state(LOCK_XSYN_SYNC); break;
    case LOCK_EXCL: lock->set_state(LOCK_EXCL_SYNC); break;
    default: assert(0);
    }

    int gather = 0;
    if (lock->is_wrlocked())
      gather++;
    
    if (lock->get_parent()->is_replicated() && old_state == LOCK_MIX) {
      send_lock_message(lock, LOCK_AC_SYNC);
      lock->init_gather();
      gather++;
    }
    
    if (in && in->is_head()) {
      if (in->issued_caps_need_gather(lock)) {
	if (need_issue)
	  *need_issue = true;
	else
	  issue_caps(in);
	gather++;
      }
    }
    
    bool need_recover = false;
    if (lock->get_type() == CEPH_LOCK_IFILE) {
      assert(in);
      if (in->state_test(CInode::STATE_NEEDSRECOVER)) {
        mds->mdcache->queue_file_recover(in);
	need_recover = true;
        gather++;
      }
    }
    
    if (!gather && lock->is_dirty()) {
      lock->get_parent()->auth_pin(lock);
      scatter_writebehind(static_cast<ScatterLock*>(lock));
      mds->mdlog->flush();
      return false;
    }

    if (gather) {
      lock->get_parent()->auth_pin(lock);
      if (need_recover)
	mds->mdcache->do_file_recover();
      return false;
    }
  }

  if (lock->get_parent()->is_replicated()) {    // FIXME
    bufferlist data;
    lock->encode_locked_state(data);
    send_lock_message(lock, LOCK_AC_SYNC, data);
  }
  lock->set_state(LOCK_SYNC);
  lock->finish_waiters(SimpleLock::WAIT_RD|SimpleLock::WAIT_STABLE);
  if (in && in->is_head()) {
    if (need_issue)
      *need_issue = true;
    else
      issue_caps(in);
  }
  return true;
}

void Locker::simple_excl(SimpleLock *lock, bool *need_issue)
{
  dout(7) << "simple_excl on " << *lock << " on " << *lock->get_parent() << dendl;
  assert(lock->get_parent()->is_auth());
  assert(lock->is_stable());

  CInode *in = 0;
  if (lock->get_cap_shift())
    in = static_cast<CInode *>(lock->get_parent());

  switch (lock->get_state()) {
  case LOCK_LOCK: lock->set_state(LOCK_LOCK_EXCL); break;
  case LOCK_SYNC: lock->set_state(LOCK_SYNC_EXCL); break;
  case LOCK_XSYN: lock->set_state(LOCK_XSYN_EXCL); break;
  default: assert(0);
  }
  
  int gather = 0;
  if (lock->is_rdlocked())
    gather++;
  if (lock->is_wrlocked())
    gather++;

  if (lock->get_parent()->is_replicated() && 
      lock->get_state() != LOCK_LOCK_EXCL &&
      lock->get_state() != LOCK_XSYN_EXCL) {
    send_lock_message(lock, LOCK_AC_LOCK);
    lock->init_gather();
    gather++;
  }
  
  if (in && in->is_head()) {
    if (in->issued_caps_need_gather(lock)) {
      if (need_issue)
	*need_issue = true;
      else
	issue_caps(in);
      gather++;
    }
  }
  
  if (gather) {
    lock->get_parent()->auth_pin(lock);
  } else {
    lock->set_state(LOCK_EXCL);
    lock->finish_waiters(SimpleLock::WAIT_WR|SimpleLock::WAIT_STABLE);
    if (in) {
      if (need_issue)
	*need_issue = true;
      else
	issue_caps(in);
    }
  }
}

void Locker::simple_lock(SimpleLock *lock, bool *need_issue)
{
  dout(7) << "simple_lock on " << *lock << " on " << *lock->get_parent() << dendl;
  assert(lock->get_parent()->is_auth());
  assert(lock->is_stable());
  assert(lock->get_state() != LOCK_LOCK);
  
  CInode *in = 0;
  if (lock->get_cap_shift())
    in = static_cast<CInode *>(lock->get_parent());

  int old_state = lock->get_state();

  switch (lock->get_state()) {
  case LOCK_SYNC: lock->set_state(LOCK_SYNC_LOCK); break;
  case LOCK_XSYN:
    file_excl(static_cast<ScatterLock*>(lock), need_issue);
    if (lock->get_state() != LOCK_EXCL)
      return;
    // fall-thru
  case LOCK_EXCL: lock->set_state(LOCK_EXCL_LOCK); break;
  case LOCK_MIX: lock->set_state(LOCK_MIX_LOCK);
    (static_cast<ScatterLock *>(lock))->clear_unscatter_wanted();
    break;
  case LOCK_TSYN: lock->set_state(LOCK_TSYN_LOCK); break;
  default: assert(0);
  }

  int gather = 0;
  if (lock->is_leased()) {
    gather++;
    revoke_client_leases(lock);
  }
  if (lock->is_rdlocked())
    gather++;
  if (in && in->is_head()) {
    if (in->issued_caps_need_gather(lock)) {
      if (need_issue)
	*need_issue = true;
      else
	issue_caps(in);
      gather++;
    }
  }

  bool need_recover = false;
  if (lock->get_type() == CEPH_LOCK_IFILE) {
    assert(in);
    if(in->state_test(CInode::STATE_NEEDSRECOVER)) {
      mds->mdcache->queue_file_recover(in);
      need_recover = true;
      gather++;
    }
  }

  if (lock->get_parent()->is_replicated() &&
      lock->get_state() == LOCK_MIX_LOCK &&
      gather) {
    dout(10) << " doing local stage of mix->lock gather before gathering from replicas" << dendl;
  } else {
    // move to second stage of gather now, so we don't send the lock action later.
    if (lock->get_state() == LOCK_MIX_LOCK)
      lock->set_state(LOCK_MIX_LOCK2);

    if (lock->get_parent()->is_replicated() &&
	lock->get_sm()->states[old_state].replica_state != LOCK_LOCK) {  // replica may already be LOCK
      gather++;
      send_lock_message(lock, LOCK_AC_LOCK);
      lock->init_gather();
    }
  }

  if (!gather && lock->is_dirty()) {
    lock->get_parent()->auth_pin(lock);
    scatter_writebehind(static_cast<ScatterLock*>(lock));
    mds->mdlog->flush();
    return;
  }

  if (gather) {
    lock->get_parent()->auth_pin(lock);
    if (need_recover)
      mds->mdcache->do_file_recover();
  } else {
    lock->set_state(LOCK_LOCK);
    lock->finish_waiters(ScatterLock::WAIT_XLOCK|ScatterLock::WAIT_WR|ScatterLock::WAIT_STABLE);
  }
}


void Locker::simple_xlock(SimpleLock *lock)
{
  dout(7) << "simple_xlock on " << *lock << " on " << *lock->get_parent() << dendl;
  assert(lock->get_parent()->is_auth());
  //assert(lock->is_stable());
  assert(lock->get_state() != LOCK_XLOCK);
  
  CInode *in = 0;
  if (lock->get_cap_shift())
    in = static_cast<CInode *>(lock->get_parent());

  if (lock->is_stable())
    lock->get_parent()->auth_pin(lock);

  switch (lock->get_state()) {
  case LOCK_LOCK: 
  case LOCK_XLOCKDONE: lock->set_state(LOCK_LOCK_XLOCK); break;
  default: assert(0);
  }

  int gather = 0;
  if (lock->is_rdlocked())
    gather++;
  if (lock->is_wrlocked())
    gather++;
  
  if (in && in->is_head()) {
    if (in->issued_caps_need_gather(lock)) {
      issue_caps(in);
      gather++;
    }
  }

  if (!gather) {
    lock->set_state(LOCK_PREXLOCK);
    //assert("shouldn't be called if we are already xlockable" == 0);
  }
}





// ==========================================================================
// scatter lock

/*

Some notes on scatterlocks.

 - The scatter/gather is driven by the inode lock.  The scatter always
   brings in the latest metadata from the fragments.

 - When in a scattered/MIX state, fragments are only allowed to
   update/be written to if the accounted stat matches the inode's
   current version.

 - That means, on gather, we _only_ assimilate diffs for frag metadata
   that match the current version, because those are the only ones
   written during this scatter/gather cycle.  (Others didn't permit
   it.)  We increment the version and journal this to disk.

 - When possible, we also simultaneously update our local frag
   accounted stats to match.

 - On scatter, the new inode info is broadcast to frags, both local
   and remote.  If possible (auth and !frozen), the dirfrag auth
   should update the accounted state (if it isn't already up to date).
   Note that this may occur on both the local inode auth node and
   inode replicas, so there are two potential paths. If it is NOT
   possible, they need to mark_stale to prevent any possible writes.

 - A scatter can be to MIX (potentially writeable) or to SYNC (read
   only).  Both are opportunities to update the frag accounted stats,
   even though only the MIX case is affected by a stale dirfrag.

 - Because many scatter/gather cycles can potentially go by without a
   frag being able to update its accounted stats (due to being frozen
   by exports/refragments in progress), the frag may have (even very)
   old stat versions.  That's fine.  If when we do want to update it,
   we can update accounted_* and the version first.

*/

void Locker::scatter_writebehind(ScatterLock *lock)
{
  CInode *in = static_cast<CInode*>(lock->get_parent());
  dout(10) << "scatter_writebehind " << in->inode.mtime << " on " << *lock << " on " << *in << dendl;

  // journal
  MutationRef mut(new MutationImpl);
  mut->ls = mds->mdlog->get_current_segment();

  // forcefully take a wrlock
  lock->get_wrlock(true);
  mut->wrlocks.insert(lock);
  mut->locks.insert(lock);

  in->pre_cow_old_inode();  // avoid cow mayhem

  inode_t *pi = in->project_inode();
  pi->version = in->pre_dirty();

  in->finish_scatter_gather_update(lock->get_type());
  lock->start_flush();

  EUpdate *le = new EUpdate(mds->mdlog, "scatter_writebehind");
  mds->mdlog->start_entry(le);

  mdcache->predirty_journal_parents(mut, &le->metablob, in, 0, PREDIRTY_PRIMARY, false);
  mdcache->journal_dirty_inode(mut.get(), &le->metablob, in);
  
  in->finish_scatter_gather_update_accounted(lock->get_type(), mut, &le->metablob);

  mds->mdlog->submit_entry(le);
  mds->mdlog->wait_for_safe(new C_Locker_ScatterWB(this, lock, mut));
}

void Locker::scatter_writebehind_finish(ScatterLock *lock, MutationRef& mut)
{
  CInode *in = static_cast<CInode*>(lock->get_parent());
  dout(10) << "scatter_writebehind_finish on " << *lock << " on " << *in << dendl;
  in->pop_and_dirty_projected_inode(mut->ls);

  lock->finish_flush();

  // if replicas may have flushed in a mix->lock state, send another
  // message so they can finish_flush().
  if (in->is_replicated()) {
    switch (lock->get_state()) {
    case LOCK_MIX_LOCK:
    case LOCK_MIX_LOCK2:
    case LOCK_MIX_EXCL:
    case LOCK_MIX_TSYN:
      send_lock_message(lock, LOCK_AC_LOCKFLUSHED);
    }
  }

  mut->apply();
  drop_locks(mut.get());
  mut->cleanup();

  if (lock->is_stable())
    lock->finish_waiters(ScatterLock::WAIT_STABLE);

  //scatter_eval_gather(lock);
}

void Locker::scatter_eval(ScatterLock *lock, bool *need_issue)
{
  dout(10) << "scatter_eval " << *lock << " on " << *lock->get_parent() << dendl;

  assert(lock->get_parent()->is_auth());
  assert(lock->is_stable());

  if (lock->get_parent()->is_freezing_or_frozen()) {
    dout(20) << "  freezing|frozen" << dendl;
    return;
  }
  
  if (!lock->is_rdlocked() &&
      lock->get_state() != LOCK_MIX &&
      lock->get_scatter_wanted()) {
    dout(10) << "scatter_eval scatter_wanted, bump to mix " << *lock
	     << " on " << *lock->get_parent() << dendl;
    scatter_mix(lock, need_issue);
    return;
  }

  if (lock->get_type() == CEPH_LOCK_INEST) {
    // in general, we want to keep INEST writable at all times.
    if (!lock->is_rdlocked()) {
      if (lock->get_parent()->is_replicated()) {
	if (lock->get_state() != LOCK_MIX)
	  scatter_mix(lock, need_issue);
      } else {
	if (lock->get_state() != LOCK_LOCK)
	  simple_lock(lock, need_issue);
      }
    }
    return;
  }

  CInode *in = static_cast<CInode*>(lock->get_parent());
  if (!in->has_subtree_or_exporting_dirfrag() || in->is_base()) {
    // i _should_ be sync.
    if (!lock->is_wrlocked() &&
	lock->get_state() != LOCK_SYNC) {
      dout(10) << "scatter_eval no wrlocks|xlocks, not subtree root inode, syncing" << dendl;
      simple_sync(lock, need_issue);
    }
  }
}


/*
 * mark a scatterlock to indicate that the dir fnode has some dirty data
 */
void Locker::mark_updated_scatterlock(ScatterLock *lock)
{
  lock->mark_dirty();
  if (lock->get_updated_item()->is_on_list()) {
    dout(10) << "mark_updated_scatterlock " << *lock
	     << " - already on list since " << lock->get_update_stamp() << dendl;
  } else {
    updated_scatterlocks.push_back(lock->get_updated_item());
    utime_t now = ceph_clock_now(g_ceph_context);
    lock->set_update_stamp(now);
    dout(10) << "mark_updated_scatterlock " << *lock
	     << " - added at " << now << dendl;
  }
}

/*
 * this is called by scatter_tick and LogSegment::try_to_trim() when
 * trying to flush dirty scattered data (i.e. updated fnode) back to
 * the inode.
 *
 * we need to lock|scatter in order to push fnode changes into the
 * inode.dirstat.
 */
void Locker::scatter_nudge(ScatterLock *lock, Context *c, bool forcelockchange)
{
  CInode *p = static_cast<CInode *>(lock->get_parent());

  if (p->is_frozen() || p->is_freezing()) {
    dout(10) << "scatter_nudge waiting for unfreeze on " << *p << dendl;
    if (c) 
      p->add_waiter(MDSCacheObject::WAIT_UNFREEZE, c);
    else
      // just requeue.  not ideal.. starvation prone..
      updated_scatterlocks.push_back(lock->get_updated_item());
    return;
  }

  if (p->is_ambiguous_auth()) {
    dout(10) << "scatter_nudge waiting for single auth on " << *p << dendl;
    if (c) 
      p->add_waiter(MDSCacheObject::WAIT_SINGLEAUTH, c);
    else
      // just requeue.  not ideal.. starvation prone..
      updated_scatterlocks.push_back(lock->get_updated_item());
    return;
  }

  if (p->is_auth()) {
    int count = 0;
    while (true) {
      if (lock->is_stable()) {
	// can we do it now?
	//  (only if we're not replicated.. if we are, we really do need
	//   to nudge the lock state!)
	/*
	  actually, even if we're not replicated, we can't stay in MIX, because another mds
	  could discover and replicate us at any time.  if that happens while we're flushing,
	  they end up in MIX but their inode has the old scatterstat version.

	if (!forcelockchange && !lock->get_parent()->is_replicated() && lock->can_wrlock(-1)) {
	  dout(10) << "scatter_nudge auth, propagating " << *lock << " on " << *p << dendl;
	  scatter_writebehind(lock);
	  if (c)
	    lock->add_waiter(SimpleLock::WAIT_STABLE, c);
	  return;
	}
	*/

	// adjust lock state
	dout(10) << "scatter_nudge auth, scatter/unscattering " << *lock << " on " << *p << dendl;
	switch (lock->get_type()) {
	case CEPH_LOCK_IFILE:
	  if (p->is_replicated() && lock->get_state() != LOCK_MIX)
	    scatter_mix(static_cast<ScatterLock*>(lock));
	  else if (lock->get_state() != LOCK_LOCK)
	    simple_lock(static_cast<ScatterLock*>(lock));
	  else
	    simple_sync(static_cast<ScatterLock*>(lock));
	  break;
	  
	case CEPH_LOCK_IDFT:
	case CEPH_LOCK_INEST:
	  if (p->is_replicated() && lock->get_state() != LOCK_MIX)
	    scatter_mix(lock);
	  else if (lock->get_state() != LOCK_LOCK)
	    simple_lock(lock);
	  else
	    simple_sync(lock);
	  break;
	default:
	  assert(0);
	}
	++count;
	if (lock->is_stable() && count == 2) {
	  dout(10) << "scatter_nudge oh, stable after two cycles." << dendl;
	  // this should only realy happen when called via
	  // handle_file_lock due to AC_NUDGE, because the rest of the
	  // time we are replicated or have dirty data and won't get
	  // called.  bailing here avoids an infinite loop.
	  assert(!c); 
	  break;
	}
      } else {
	dout(10) << "scatter_nudge auth, waiting for stable " << *lock << " on " << *p << dendl;
	if (c)
	  lock->add_waiter(SimpleLock::WAIT_STABLE, c);
	return;
      }
    }
  } else {
    dout(10) << "scatter_nudge replica, requesting scatter/unscatter of " 
	     << *lock << " on " << *p << dendl;
    // request unscatter?
    int auth = lock->get_parent()->authority().first;
    if (mds->mdsmap->is_clientreplay_or_active_or_stopping(auth))
      mds->send_message_mds(new MLock(lock, LOCK_AC_NUDGE, mds->get_nodeid()), auth);

    // wait...
    if (c)
      lock->add_waiter(SimpleLock::WAIT_STABLE, c);

    // also, requeue, in case we had wrong auth or something
    updated_scatterlocks.push_back(lock->get_updated_item());
  }
}

void Locker::scatter_tick()
{
  dout(10) << "scatter_tick" << dendl;
  
  // updated
  utime_t now = ceph_clock_now(g_ceph_context);
  int n = updated_scatterlocks.size();
  while (!updated_scatterlocks.empty()) {
    ScatterLock *lock = updated_scatterlocks.front();

    if (n-- == 0) break;  // scatter_nudge() may requeue; avoid looping
    
    if (!lock->is_dirty()) {
      updated_scatterlocks.pop_front();
      dout(10) << " removing from updated_scatterlocks " 
	       << *lock << " " << *lock->get_parent() << dendl;
      continue;
    }
    if (now - lock->get_update_stamp() < g_conf->mds_scatter_nudge_interval)
      break;
    updated_scatterlocks.pop_front();
    scatter_nudge(lock, 0);
  }
  mds->mdlog->flush();
}


void Locker::scatter_tempsync(ScatterLock *lock, bool *need_issue)
{
  dout(10) << "scatter_tempsync " << *lock
	   << " on " << *lock->get_parent() << dendl;
  assert(lock->get_parent()->is_auth());
  assert(lock->is_stable());

  assert(0 == "not fully implemented, at least not for filelock");

  CInode *in = static_cast<CInode *>(lock->get_parent());

  switch (lock->get_state()) {
  case LOCK_SYNC: assert(0);   // this shouldn't happen
  case LOCK_LOCK: lock->set_state(LOCK_LOCK_TSYN); break;
  case LOCK_MIX: lock->set_state(LOCK_MIX_TSYN); break;
  default: assert(0);
  }

  int gather = 0;
  if (lock->is_wrlocked())
    gather++;

  if (lock->get_cap_shift() &&
      in->is_head() &&
      in->issued_caps_need_gather(lock)) {
    if (need_issue)
      *need_issue = true;
    else
      issue_caps(in);
    gather++;
  }

  if (lock->get_state() == LOCK_MIX_TSYN &&
      in->is_replicated()) {
    lock->init_gather();
    send_lock_message(lock, LOCK_AC_LOCK);
    gather++;
  }

  if (gather) {
    in->auth_pin(lock);
  } else {
    // do tempsync
    lock->set_state(LOCK_TSYN);
    lock->finish_waiters(ScatterLock::WAIT_RD|ScatterLock::WAIT_STABLE);
    if (lock->get_cap_shift()) {
      if (need_issue)
	*need_issue = true;
      else
	issue_caps(in);
    }
  }
}



// ==========================================================================
// local lock

void Locker::local_wrlock_grab(LocalLock *lock, MutationRef& mut)
{
  dout(7) << "local_wrlock_grab  on " << *lock
	  << " on " << *lock->get_parent() << dendl;  
  
  assert(lock->get_parent()->is_auth());
  assert(lock->can_wrlock());
  assert(!mut->wrlocks.count(lock));
  lock->get_wrlock(mut->get_client());
  mut->wrlocks.insert(lock);
  mut->locks.insert(lock);
}

bool Locker::local_wrlock_start(LocalLock *lock, MDRequestRef& mut)
{
  dout(7) << "local_wrlock_start  on " << *lock
	  << " on " << *lock->get_parent() << dendl;  
  
  assert(lock->get_parent()->is_auth());
  if (lock->can_wrlock()) {
    assert(!mut->wrlocks.count(lock));
    lock->get_wrlock(mut->get_client());
    mut->wrlocks.insert(lock);
    mut->locks.insert(lock);
    return true;
  } else {
    lock->add_waiter(SimpleLock::WAIT_WR|SimpleLock::WAIT_STABLE, new C_MDS_RetryRequest(mdcache, mut));
    return false;
  }
}

void Locker::local_wrlock_finish(LocalLock *lock, MutationImpl *mut)
{
  dout(7) << "local_wrlock_finish  on " << *lock
	  << " on " << *lock->get_parent() << dendl;  
  lock->put_wrlock();
  mut->wrlocks.erase(lock);
  mut->locks.erase(lock);
  if (lock->get_num_wrlocks() == 0) {
    lock->finish_waiters(SimpleLock::WAIT_STABLE |
                         SimpleLock::WAIT_WR |
                         SimpleLock::WAIT_RD);
  }
}

bool Locker::local_xlock_start(LocalLock *lock, MDRequestRef& mut)
{
  dout(7) << "local_xlock_start  on " << *lock
	  << " on " << *lock->get_parent() << dendl;  
  
  assert(lock->get_parent()->is_auth());
  if (!lock->can_xlock_local()) {
    lock->add_waiter(SimpleLock::WAIT_WR|SimpleLock::WAIT_STABLE, new C_MDS_RetryRequest(mdcache, mut));
    return false;
  }

  lock->get_xlock(mut, mut->get_client());
  mut->xlocks.insert(lock);
  mut->locks.insert(lock);
  return true;
}

void Locker::local_xlock_finish(LocalLock *lock, MutationImpl *mut)
{
  dout(7) << "local_xlock_finish  on " << *lock
	  << " on " << *lock->get_parent() << dendl;  
  lock->put_xlock();
  mut->xlocks.erase(lock);
  mut->locks.erase(lock);

  lock->finish_waiters(SimpleLock::WAIT_STABLE | 
		       SimpleLock::WAIT_WR | 
		       SimpleLock::WAIT_RD);
}



// ==========================================================================
// file lock


void Locker::file_eval(ScatterLock *lock, bool *need_issue)
{
  CInode *in = static_cast<CInode*>(lock->get_parent());
  int loner_wanted, other_wanted;
  int wanted = in->get_caps_wanted(&loner_wanted, &other_wanted, CEPH_CAP_SFILE);
  dout(7) << "file_eval wanted=" << gcap_string(wanted)
	  << " loner_wanted=" << gcap_string(loner_wanted)
	  << " other_wanted=" << gcap_string(other_wanted)
	  << "  filelock=" << *lock << " on " << *lock->get_parent()
	  << dendl;

  assert(lock->get_parent()->is_auth());
  assert(lock->is_stable());

  if (lock->get_parent()->is_freezing_or_frozen())
    return;

  // excl -> *?
  if (lock->get_state() == LOCK_EXCL) {
    dout(20) << " is excl" << dendl;
    int loner_issued, other_issued, xlocker_issued;
    in->get_caps_issued(&loner_issued, &other_issued, &xlocker_issued, CEPH_CAP_SFILE);
    dout(7) << "file_eval loner_issued=" << gcap_string(loner_issued)
            << " other_issued=" << gcap_string(other_issued)
	    << " xlocker_issued=" << gcap_string(xlocker_issued)
	    << dendl;
    if (!((loner_wanted|loner_issued) & (CEPH_CAP_GEXCL|CEPH_CAP_GWR|CEPH_CAP_GBUFFER)) ||
	 (other_wanted & (CEPH_CAP_GEXCL|CEPH_CAP_GWR|CEPH_CAP_GRD)) ||
	(in->inode.is_dir() && in->multiple_nonstale_caps())) {  // FIXME.. :/
      dout(20) << " should lose it" << dendl;
      // we should lose it.
      //  loner  other   want
      //  R      R       SYNC
      //  R      R|W     MIX
      //  R      W       MIX
      //  R|W    R       MIX
      //  R|W    R|W     MIX
      //  R|W    W       MIX
      //  W      R       MIX
      //  W      R|W     MIX
      //  W      W       MIX
      // -> any writer means MIX; RD doesn't matter.
      if (((other_wanted|loner_wanted) & CEPH_CAP_GWR) ||
	  lock->is_waiter_for(SimpleLock::WAIT_WR))
	scatter_mix(lock, need_issue);
      else if (!lock->is_wrlocked())   // let excl wrlocks drain first
	simple_sync(lock, need_issue);
      else
	dout(10) << " waiting for wrlock to drain" << dendl;
    }    
  }

  // * -> excl?
  else if (lock->get_state() != LOCK_EXCL &&
	   !lock->is_rdlocked() &&
	   //!lock->is_waiter_for(SimpleLock::WAIT_WR) &&
	   ((wanted & (CEPH_CAP_GWR|CEPH_CAP_GBUFFER)) ||
	    (in->inode.is_dir() && !in->has_subtree_or_exporting_dirfrag())) &&
	   in->get_target_loner() >= 0) {
    dout(7) << "file_eval stable, bump to loner " << *lock
	    << " on " << *lock->get_parent() << dendl;
    file_excl(lock, need_issue);
  }

  // * -> mixed?
  else if (lock->get_state() != LOCK_MIX &&
	   !lock->is_rdlocked() &&
	   //!lock->is_waiter_for(SimpleLock::WAIT_WR) &&
	   (lock->get_scatter_wanted() ||
	    (in->get_wanted_loner() < 0 && (wanted & CEPH_CAP_GWR)))) {
    dout(7) << "file_eval stable, bump to mixed " << *lock
	    << " on " << *lock->get_parent() << dendl;
    scatter_mix(lock, need_issue);
  }
  
  // * -> sync?
  else if (lock->get_state() != LOCK_SYNC &&
	   !lock->is_wrlocked() &&   // drain wrlocks first!
	   !lock->is_waiter_for(SimpleLock::WAIT_WR) &&
	   !(wanted & (CEPH_CAP_GWR|CEPH_CAP_GBUFFER)) &&
	   !((lock->get_state() == LOCK_MIX) &&
	     in->is_dir() && in->has_subtree_or_exporting_dirfrag())  // if we are a delegation point, stay where we are
	   //((wanted & CEPH_CAP_RD) || 
	   //in->is_replicated() || 
	   //lock->get_num_client_lease() || 
	   //(!loner && lock->get_state() == LOCK_EXCL)) &&
	   ) {
    dout(7) << "file_eval stable, bump to sync " << *lock 
	    << " on " << *lock->get_parent() << dendl;
    simple_sync(lock, need_issue);
  }
}



void Locker::scatter_mix(ScatterLock *lock, bool *need_issue)
{
  dout(7) << "scatter_mix " << *lock << " on " << *lock->get_parent() << dendl;

  CInode *in = static_cast<CInode*>(lock->get_parent());
  assert(in->is_auth());
  assert(lock->is_stable());

  if (lock->get_state() == LOCK_LOCK) {
    in->start_scatter(lock);
    if (in->is_replicated()) {
      // data
      bufferlist softdata;
      lock->encode_locked_state(softdata);

      // bcast to replicas
      send_lock_message(lock, LOCK_AC_MIX, softdata);
    }

    // change lock
    lock->set_state(LOCK_MIX);
    lock->clear_scatter_wanted();
    if (lock->get_cap_shift()) {
      if (need_issue)
	*need_issue = true;
      else
	issue_caps(in);
    }
  } else {
    // gather?
    switch (lock->get_state()) {
    case LOCK_SYNC: lock->set_state(LOCK_SYNC_MIX); break;
    case LOCK_XSYN:
      file_excl(lock, need_issue);
      if (lock->get_state() != LOCK_EXCL)
	return;
      // fall-thru
    case LOCK_EXCL: lock->set_state(LOCK_EXCL_MIX); break;
    case LOCK_TSYN: lock->set_state(LOCK_TSYN_MIX); break;
    default: assert(0);
    }

    int gather = 0;
    if (lock->is_rdlocked())
      gather++;
    if (in->is_replicated()) {
      if (lock->get_state() != LOCK_EXCL_MIX &&   // EXCL replica is already LOCK
	  lock->get_state() != LOCK_XSYN_EXCL) {  // XSYN replica is already LOCK;  ** FIXME here too!
	send_lock_message(lock, LOCK_AC_MIX);
	lock->init_gather();
	gather++;
      }
    }
    if (lock->is_leased()) {
      revoke_client_leases(lock);
      gather++;
    }
    if (lock->get_cap_shift() &&
	in->is_head() &&
	in->issued_caps_need_gather(lock)) {
      if (need_issue)
	*need_issue = true;
      else
	issue_caps(in);
      gather++;
    }
    bool need_recover = false;
    if (in->state_test(CInode::STATE_NEEDSRECOVER)) {
      mds->mdcache->queue_file_recover(in);
      need_recover = true;
      gather++;
    }

    if (gather) {
      lock->get_parent()->auth_pin(lock);
      if (need_recover)
	mds->mdcache->do_file_recover();
    } else {
      in->start_scatter(lock);
      lock->set_state(LOCK_MIX);
      lock->clear_scatter_wanted();
      if (in->is_replicated()) {
	bufferlist softdata;
	lock->encode_locked_state(softdata);
	send_lock_message(lock, LOCK_AC_MIX, softdata);
      }
      if (lock->get_cap_shift()) {
	if (need_issue)
	  *need_issue = true;
	else
	  issue_caps(in);
      }
    }
  }
}


void Locker::file_excl(ScatterLock *lock, bool *need_issue)
{
  CInode *in = static_cast<CInode*>(lock->get_parent());
  dout(7) << "file_excl " << *lock << " on " << *lock->get_parent() << dendl;  

  assert(in->is_auth());
  assert(lock->is_stable());

  assert((in->get_loner() >= 0 && in->mds_caps_wanted.empty()) ||
	 (lock->get_state() == LOCK_XSYN));  // must do xsyn -> excl -> <anything else>
  
  switch (lock->get_state()) {
  case LOCK_SYNC: lock->set_state(LOCK_SYNC_EXCL); break;
  case LOCK_MIX: lock->set_state(LOCK_MIX_EXCL); break;
  case LOCK_LOCK: lock->set_state(LOCK_LOCK_EXCL); break;
  case LOCK_XSYN: lock->set_state(LOCK_XSYN_EXCL); break;
  default: assert(0);
  }
  int gather = 0;
  
  if (lock->is_rdlocked())
    gather++;
  if (lock->is_wrlocked())
    gather++;

  if (in->is_replicated() &&
      lock->get_state() != LOCK_LOCK_EXCL &&
      lock->get_state() != LOCK_XSYN_EXCL) {  // if we were lock, replicas are already lock.
    send_lock_message(lock, LOCK_AC_LOCK);
    lock->init_gather();
    gather++;
  }
  if (lock->is_leased()) {
    revoke_client_leases(lock);
    gather++;
  }
  if (in->is_head() &&
      in->issued_caps_need_gather(lock)) {
    if (need_issue)
      *need_issue = true;
    else
      issue_caps(in);
    gather++;
  }
  bool need_recover = false;
  if (in->state_test(CInode::STATE_NEEDSRECOVER)) {
    mds->mdcache->queue_file_recover(in);
    need_recover = true;
    gather++;
  }
  
  if (gather) {
    lock->get_parent()->auth_pin(lock);
    if (need_recover)
      mds->mdcache->do_file_recover();
  } else {
    lock->set_state(LOCK_EXCL);
    if (need_issue)
      *need_issue = true;
    else
      issue_caps(in);
  }
}

void Locker::file_xsyn(SimpleLock *lock, bool *need_issue)
{
  dout(7) << "file_xsyn on " << *lock << " on " << *lock->get_parent() << dendl;
  CInode *in = static_cast<CInode *>(lock->get_parent());
  assert(in->is_auth());
  assert(in->get_loner() >= 0 && in->mds_caps_wanted.empty());

  switch (lock->get_state()) {
  case LOCK_EXCL: lock->set_state(LOCK_EXCL_XSYN); break;
  default: assert(0);
  }
  
  int gather = 0;
  if (lock->is_wrlocked())
    gather++;

  if (in->is_head() &&
      in->issued_caps_need_gather(lock)) {
    if (need_issue)
      *need_issue = true;
    else
      issue_caps(in);
    gather++;
  }
  
  if (gather) {
    lock->get_parent()->auth_pin(lock);
  } else {
    lock->set_state(LOCK_XSYN);
    lock->finish_waiters(SimpleLock::WAIT_RD|SimpleLock::WAIT_STABLE);
    if (need_issue)
      *need_issue = true;
    else
      issue_caps(in);
  }
}

void Locker::file_recover(ScatterLock *lock)
{
  CInode *in = static_cast<CInode *>(lock->get_parent());
  dout(7) << "file_recover " << *lock << " on " << *in << dendl;

  assert(in->is_auth());
  //assert(lock->is_stable());
  assert(lock->get_state() == LOCK_PRE_SCAN); // only called from MDCache::start_files_to_recover()

  int gather = 0;
  
  /*
  if (in->is_replicated()
      lock->get_sm()->states[oldstate].replica_state != LOCK_LOCK) {
    send_lock_message(lock, LOCK_AC_LOCK);
    lock->init_gather();
    gather++;
  }
  */
  if (in->is_head() &&
      in->issued_caps_need_gather(lock)) {
    issue_caps(in);
    gather++;
  }

  lock->set_state(LOCK_SCAN);
  if (gather)
    in->state_set(CInode::STATE_NEEDSRECOVER);
  else
    mds->mdcache->queue_file_recover(in);
}


// messenger
/* This function DOES put the passed message before returning */
void Locker::handle_file_lock(ScatterLock *lock, MLock *m)
{
  CInode *in = static_cast<CInode*>(lock->get_parent());
  int from = m->get_asker();

  if (mds->is_rejoin()) {
    if (in->is_rejoining()) {
      dout(7) << "handle_file_lock still rejoining " << *in
	      << ", dropping " << *m << dendl;
      m->put();
      return;
    }
  }

  dout(7) << "handle_file_lock a=" << get_lock_action_name(m->get_action())
	  << " on " << *lock
	  << " from mds." << from << " " 
	  << *in << dendl;

  bool caps = lock->get_cap_shift();
  
  switch (m->get_action()) {
    // -- replica --
  case LOCK_AC_SYNC:
    assert(lock->get_state() == LOCK_LOCK ||
	   lock->get_state() == LOCK_MIX ||
	   lock->get_state() == LOCK_MIX_SYNC2);
    
    if (lock->get_state() == LOCK_MIX) {
      lock->set_state(LOCK_MIX_SYNC);
      eval_gather(lock, true);
      break;
    }

    (static_cast<ScatterLock *>(lock))->finish_flush();
    (static_cast<ScatterLock *>(lock))->clear_flushed();

    // ok
    lock->decode_locked_state(m->get_data());
    lock->set_state(LOCK_SYNC);

    lock->get_rdlock();
    if (caps)
      issue_caps(in);
    lock->finish_waiters(SimpleLock::WAIT_RD|SimpleLock::WAIT_STABLE);
    lock->put_rdlock();
    break;
    
  case LOCK_AC_LOCK:
    switch (lock->get_state()) {
    case LOCK_SYNC: lock->set_state(LOCK_SYNC_LOCK); break;
    case LOCK_MIX: lock->set_state(LOCK_MIX_LOCK); break;
    default: assert(0);
    }

    eval_gather(lock, true);
    break;

  case LOCK_AC_LOCKFLUSHED:
    (static_cast<ScatterLock *>(lock))->finish_flush();
    (static_cast<ScatterLock *>(lock))->clear_flushed();
    break;
    
  case LOCK_AC_MIX:
    assert(lock->get_state() == LOCK_SYNC ||
           lock->get_state() == LOCK_LOCK ||
	   lock->get_state() == LOCK_SYNC_MIX2);
    
    if (lock->get_state() == LOCK_SYNC) {
      // MIXED
      lock->set_state(LOCK_SYNC_MIX);
      eval_gather(lock, true);
      break;
    } 
    
    // ok
    lock->decode_locked_state(m->get_data());
    lock->set_state(LOCK_MIX);

    if (caps)
      issue_caps(in);
    
    lock->finish_waiters(SimpleLock::WAIT_WR|SimpleLock::WAIT_STABLE);
    break;


    // -- auth --
  case LOCK_AC_LOCKACK:
    assert(lock->get_state() == LOCK_SYNC_LOCK ||
           lock->get_state() == LOCK_MIX_LOCK ||
           lock->get_state() == LOCK_MIX_LOCK2 ||
           lock->get_state() == LOCK_MIX_EXCL ||
           lock->get_state() == LOCK_SYNC_EXCL ||
           lock->get_state() == LOCK_SYNC_MIX ||
	   lock->get_state() == LOCK_MIX_TSYN);
    assert(lock->is_gathering(from));
    lock->remove_gather(from);
    
    if (lock->get_state() == LOCK_MIX_LOCK ||
	lock->get_state() == LOCK_MIX_LOCK2 ||
	lock->get_state() == LOCK_MIX_EXCL ||
	lock->get_state() == LOCK_MIX_TSYN) {
      lock->decode_locked_state(m->get_data());
      // replica is waiting for AC_LOCKFLUSHED, eval_gather() should not
      // delay calling scatter_writebehind().
      lock->clear_flushed();
    }

    if (lock->is_gathering()) {
      dout(7) << "handle_file_lock " << *in << " from " << from
	      << ", still gathering " << lock->get_gather_set() << dendl;
    } else {
      dout(7) << "handle_file_lock " << *in << " from " << from
	      << ", last one" << dendl;
      eval_gather(lock);
    }
    break;
    
  case LOCK_AC_SYNCACK:
    assert(lock->get_state() == LOCK_MIX_SYNC);
    assert(lock->is_gathering(from));
    lock->remove_gather(from);
    
    lock->decode_locked_state(m->get_data());

    if (lock->is_gathering()) {
      dout(7) << "handle_file_lock " << *in << " from " << from
	      << ", still gathering " << lock->get_gather_set() << dendl;
    } else {
      dout(7) << "handle_file_lock " << *in << " from " << from
	      << ", last one" << dendl;
      eval_gather(lock);
    }
    break;

  case LOCK_AC_MIXACK:
    assert(lock->get_state() == LOCK_SYNC_MIX);
    assert(lock->is_gathering(from));
    lock->remove_gather(from);
    
    if (lock->is_gathering()) {
      dout(7) << "handle_file_lock " << *in << " from " << from
	      << ", still gathering " << lock->get_gather_set() << dendl;
    } else {
      dout(7) << "handle_file_lock " << *in << " from " << from
	      << ", last one" << dendl;
      eval_gather(lock);
    }
    break;


    // requests....
  case LOCK_AC_REQSCATTER:
    if (lock->is_stable()) {
      /* NOTE: we can do this _even_ if !can_auth_pin (i.e. freezing)
       *  because the replica should be holding an auth_pin if they're
       *  doing this (and thus, we are freezing, not frozen, and indefinite
       *  starvation isn't an issue).
       */
      dout(7) << "handle_file_lock got scatter request on " << *lock
	      << " on " << *lock->get_parent() << dendl;
      if (lock->get_state() != LOCK_MIX)  // i.e., the reqscatter didn't race with an actual mix/scatter
	scatter_mix(lock);
    } else {
      dout(7) << "handle_file_lock got scatter request, !stable, marking scatter_wanted on " << *lock
	      << " on " << *lock->get_parent() << dendl;
      lock->set_scatter_wanted();
    }
    break;

  case LOCK_AC_REQUNSCATTER:
    if (lock->is_stable()) {
      /* NOTE: we can do this _even_ if !can_auth_pin (i.e. freezing)
       *  because the replica should be holding an auth_pin if they're
       *  doing this (and thus, we are freezing, not frozen, and indefinite
       *  starvation isn't an issue).
       */
      dout(7) << "handle_file_lock got unscatter request on " << *lock
	      << " on " << *lock->get_parent() << dendl;
      if (lock->get_state() == LOCK_MIX)  // i.e., the reqscatter didn't race with an actual mix/scatter
	simple_lock(lock);  // FIXME tempsync?
    } else {
      dout(7) << "handle_file_lock ignoring unscatter request on " << *lock
	      << " on " << *lock->get_parent() << dendl;
      lock->set_unscatter_wanted();
    }
    break;

  case LOCK_AC_REQRDLOCK:
    handle_reqrdlock(lock, m);
    break;

  case LOCK_AC_NUDGE:
    if (!lock->get_parent()->is_auth()) {
      dout(7) << "handle_file_lock IGNORING nudge on non-auth " << *lock
	      << " on " << *lock->get_parent() << dendl;
    } else if (!lock->get_parent()->is_replicated()) {
      dout(7) << "handle_file_lock IGNORING nudge on non-replicated " << *lock
	      << " on " << *lock->get_parent() << dendl;
    } else {
      dout(7) << "handle_file_lock trying nudge on " << *lock
	      << " on " << *lock->get_parent() << dendl;
      scatter_nudge(lock, 0, true);
      mds->mdlog->flush();
    }    
    break;

  default:
    assert(0);
  }  
  
  m->put();
}





<|MERGE_RESOLUTION|>--- conflicted
+++ resolved
@@ -295,12 +295,8 @@
   map<int, set<MDSCacheObject*> > mustpin_remote;  // mds -> (object set)
   
   // can i auth pin them all now?
-<<<<<<< HEAD
   marker.message = "failed to authpin local pins";
-  for (set<SimpleLock*>::iterator p = mustpin.begin();
-=======
   for (set<MDSCacheObject*>::iterator p = mustpin.begin();
->>>>>>> 20814de9
        p != mustpin.end();
        ++p) {
     MDSCacheObject *object = *p;
@@ -353,9 +349,7 @@
 
   // request remote auth_pins
   if (!mustpin_remote.empty()) {
-<<<<<<< HEAD
     marker.message = "requesting remote authpins";
-=======
     for (set<MDSCacheObject*>::iterator p = mdr->remote_auth_pins.begin();
 	 p != mdr->remote_auth_pins.end();
 	 ++p) {
@@ -366,7 +360,6 @@
 	  q->second.insert(*p);
       }
     }
->>>>>>> 20814de9
     for (map<int, set<MDSCacheObject*> >::iterator p = mustpin_remote.begin();
 	 p != mustpin_remote.end();
 	 ++p) {

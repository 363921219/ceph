// -*- mode:C++; tab-width:8; c-basic-offset:2; indent-tabs-mode:t -*- 
// vim: ts=8 sw=2 smarttab
/*
 * Ceph - scalable distributed file system
 *
 * Copyright (C) 2004-2006 Sage Weil <sage@newdream.net>
 *
 * This is free software; you can redistribute it and/or
 * modify it under the terms of the GNU Lesser General Public
 * License version 2.1, as published by the Free Software 
 * Foundation.  See file COPYING.
 * 
 */

#include <fstream>
#include <iostream>
#include <errno.h>
#include <sys/stat.h>
#include <signal.h>
#include <ctype.h>
#include <boost/scoped_ptr.hpp>

#if defined(DARWIN) || defined(__FreeBSD__)
#include <sys/param.h>
#include <sys/mount.h>
#endif // DARWIN || __FreeBSD__

#include "osd/PG.h"

#include "include/types.h"
#include "include/compat.h"

#include "OSD.h"
#include "OSDMap.h"
#include "Watch.h"

#include "common/ceph_argparse.h"
#include "common/version.h"
#include "os/FileStore.h"
#include "os/FileJournal.h"

#include "ReplicatedPG.h"

#include "Ager.h"


#include "msg/Messenger.h"
#include "msg/Message.h"

#include "mon/MonClient.h"

#include "messages/MLog.h"

#include "messages/MGenericMessage.h"
#include "messages/MPing.h"
#include "messages/MOSDPing.h"
#include "messages/MOSDFailure.h"
#include "messages/MOSDOp.h"
#include "messages/MOSDOpReply.h"
#include "messages/MOSDSubOp.h"
#include "messages/MOSDSubOpReply.h"
#include "messages/MOSDBoot.h"
#include "messages/MOSDPGTemp.h"

#include "messages/MOSDMap.h"
#include "messages/MOSDPGNotify.h"
#include "messages/MOSDPGQuery.h"
#include "messages/MOSDPGLog.h"
#include "messages/MOSDPGRemove.h"
#include "messages/MOSDPGInfo.h"
#include "messages/MOSDPGCreate.h"
#include "messages/MOSDPGTrim.h"
#include "messages/MOSDPGScan.h"
#include "messages/MOSDPGBackfill.h"
#include "messages/MOSDPGMissing.h"
#include "messages/MBackfillReserve.h"
#include "messages/MRecoveryReserve.h"

#include "messages/MOSDAlive.h"

#include "messages/MOSDScrub.h"
#include "messages/MOSDRepScrub.h"

#include "messages/MMonCommand.h"
#include "messages/MCommand.h"
#include "messages/MCommandReply.h"

#include "messages/MPGStats.h"
#include "messages/MPGStatsAck.h"

#include "messages/MWatchNotify.h"

#include "common/perf_counters.h"
#include "common/Timer.h"
#include "common/LogClient.h"
#include "common/safe_io.h"
#include "common/HeartbeatMap.h"
#include "common/admin_socket.h"

#include "global/signal_handler.h"
#include "global/pidfile.h"

#include "include/color.h"
#include "perfglue/cpu_profiler.h"
#include "perfglue/heap_profiler.h"

#include "osd/ClassHandler.h"
#include "osd/OpRequest.h"

#include "auth/AuthAuthorizeHandler.h"

#include "common/errno.h"

#include "objclass/objclass.h"

#include "include/assert.h"
#include "common/config.h"

#define dout_subsys ceph_subsys_osd
#undef dout_prefix
#define dout_prefix _prefix(*_dout, whoami, get_osdmap())

static ostream& _prefix(std::ostream* _dout, int whoami, OSDMapRef osdmap) {
  return *_dout << "osd." << whoami << " "
		<< (osdmap ? osdmap->get_epoch():0)
		<< " ";
}

const coll_t coll_t::META_COLL("meta");

static CompatSet get_osd_compat_set() {
  CompatSet::FeatureSet ceph_osd_feature_compat;
  CompatSet::FeatureSet ceph_osd_feature_ro_compat;
  CompatSet::FeatureSet ceph_osd_feature_incompat;
  ceph_osd_feature_incompat.insert(CEPH_OSD_FEATURE_INCOMPAT_BASE);
  ceph_osd_feature_incompat.insert(CEPH_OSD_FEATURE_INCOMPAT_PGINFO);
  ceph_osd_feature_incompat.insert(CEPH_OSD_FEATURE_INCOMPAT_OLOC);
  ceph_osd_feature_incompat.insert(CEPH_OSD_FEATURE_INCOMPAT_LEC);
  ceph_osd_feature_incompat.insert(CEPH_OSD_FEATURE_INCOMPAT_CATEGORIES);
  ceph_osd_feature_incompat.insert(CEPH_OSD_FEATURE_INCOMPAT_HOBJECTPOOL);
  ceph_osd_feature_incompat.insert(CEPH_OSD_FEATURE_INCOMPAT_BIGINFO);
  return CompatSet(ceph_osd_feature_compat, ceph_osd_feature_ro_compat,
		   ceph_osd_feature_incompat);
}

OSDService::OSDService(OSD *osd) :
  osd(osd),
  whoami(osd->whoami), store(osd->store), clog(osd->clog),
  pg_recovery_stats(osd->pg_recovery_stats),
  cluster_messenger(osd->cluster_messenger),
  client_messenger(osd->client_messenger),
  logger(osd->logger),
  monc(osd->monc),
  op_wq(osd->op_wq),
  peering_wq(osd->peering_wq),
  recovery_wq(osd->recovery_wq),
  snap_trim_wq(osd->snap_trim_wq),
  scrub_wq(osd->scrub_wq),
  scrub_finalize_wq(osd->scrub_finalize_wq),
  rep_scrub_wq(osd->rep_scrub_wq),
  class_handler(osd->class_handler),
  publish_lock("OSDService::publish_lock"),
  pre_publish_lock("OSDService::pre_publish_lock"),
  sched_scrub_lock("OSDService::sched_scrub_lock"), scrubs_pending(0),
  scrubs_active(0),
  watch_lock("OSD::watch_lock"),
  watch_timer(osd->client_messenger->cct, watch_lock),
  watch(NULL),
  backfill_request_lock("OSD::backfill_request_lock"),
  backfill_request_timer(g_ceph_context, backfill_request_lock, false),
  last_tid(0),
  tid_lock("OSDService::tid_lock"),
  reserver_finisher(g_ceph_context),
  local_reserver(&reserver_finisher, g_conf->osd_max_backfills),
  remote_reserver(&reserver_finisher, g_conf->osd_max_backfills),
  pg_temp_lock("OSDService::pg_temp_lock"),
  map_cache_lock("OSDService::map_lock"),
  map_cache(g_conf->osd_map_cache_size),
  map_bl_cache(g_conf->osd_map_cache_size),
  map_bl_inc_cache(g_conf->osd_map_cache_size),
  in_progress_split_lock("OSDService::in_progress_split_lock")
{}

void OSDService::_start_split(const set<pg_t> &pgs)
{
  for (set<pg_t>::const_iterator i = pgs.begin();
       i != pgs.end();
       ++i) {
    assert(!in_progress_splits.count(*i));
    in_progress_splits.insert(*i);
  }
}

void OSDService::expand_pg_num(OSDMapRef old_map,
			       OSDMapRef new_map)
{
  Mutex::Locker l(in_progress_split_lock);
  set<pg_t> children;
  for (set<pg_t>::iterator i = in_progress_splits.begin();
       i != in_progress_splits.end();
       ) {
    assert(old_map->have_pg_pool(i->pool()));
    if (!new_map->have_pg_pool(i->pool())) {
      in_progress_splits.erase(i++);
    } else {
      i->is_split(old_map->get_pg_num(i->pool()),
		  new_map->get_pg_num(i->pool()), &children);
      ++i;
    }
  }
  _start_split(children);
}

bool OSDService::splitting(pg_t pgid)
{
  Mutex::Locker l(in_progress_split_lock);
  return in_progress_splits.count(pgid);
}

void OSDService::complete_split(const set<pg_t> &pgs)
{
  Mutex::Locker l(in_progress_split_lock);
  for (set<pg_t>::const_iterator i = pgs.begin();
       i != pgs.end();
       ++i) {
    assert(in_progress_splits.count(*i));
    in_progress_splits.erase(*i);
  }
}

void OSDService::need_heartbeat_peer_update()
{
  osd->need_heartbeat_peer_update();
}

void OSDService::pg_stat_queue_enqueue(PG *pg)
{
  osd->pg_stat_queue_enqueue(pg);
}

void OSDService::pg_stat_queue_dequeue(PG *pg)
{
  osd->pg_stat_queue_dequeue(pg);
}

void OSDService::shutdown()
{
  reserver_finisher.stop();
  watch_lock.Lock();
  watch_timer.shutdown();
  watch_lock.Unlock();

  delete watch;
}

void OSDService::init()
{
  reserver_finisher.start();
  watch_timer.init();
  watch = new Watch();
}

ObjectStore *OSD::create_object_store(const std::string &dev, const std::string &jdev)
{
  struct stat st;
  if (::stat(dev.c_str(), &st) != 0)
    return 0;

  if (g_conf->filestore)
    return new FileStore(dev, jdev);

  if (S_ISDIR(st.st_mode))
    return new FileStore(dev, jdev);
  else
    return 0;
}

#undef dout_prefix
#define dout_prefix *_dout

int OSD::convert_collection(ObjectStore *store, coll_t cid)
{
  coll_t tmp0("convertfs_temp");
  coll_t tmp1("convertfs_temp1");
  vector<hobject_t> objects;

  map<string, bufferptr> aset;
  int r = store->collection_getattrs(cid, aset);
  if (r < 0)
    return r;

  {
    ObjectStore::Transaction t;
    t.create_collection(tmp0);
    for (map<string, bufferptr>::iterator i = aset.begin();
	 i != aset.end();
	 ++i) {
      bufferlist val;
      val.push_back(i->second);
      t.collection_setattr(tmp0, i->first, val);
    }
    store->apply_transaction(t);
  }

  hobject_t next;
  while (!next.is_max()) {
    objects.clear();
    hobject_t start = next;
    r = store->collection_list_partial(cid, start,
				       200, 300, 0,
				       &objects, &next);
    if (r < 0)
      return r;

    ObjectStore::Transaction t;
    for (vector<hobject_t>::iterator i = objects.begin();
	 i != objects.end();
	 ++i) {
      t.collection_add(tmp0, cid, *i);
    }
    store->apply_transaction(t);
  }

  {
    ObjectStore::Transaction t;
    t.collection_rename(cid, tmp1);
    t.collection_rename(tmp0, cid);
    store->apply_transaction(t);
  }

  clear_temp(store, tmp1);
  store->sync_and_flush();
  store->sync();
  return 0;
}

int OSD::do_convertfs(ObjectStore *store)
{
  int r = store->mount();
  if (r < 0)
    return r;

  uint32_t version;
  r = store->version_stamp_is_valid(&version);
  if (r < 0)
    return r;
  if (r == 1)
    return store->umount();

  derr << "FileStore is old at version " << version << ".  Updating..."  << dendl;

  derr << "Removing tmp pgs" << dendl;
  vector<coll_t> collections;
  r = store->list_collections(collections);
  if (r < 0)
    return r;
  for (vector<coll_t>::iterator i = collections.begin();
       i != collections.end();
       ++i) {
    pg_t pgid;
    if (i->is_temp(pgid))
      clear_temp(store, *i);
    else if (i->to_str() == "convertfs_temp" ||
	     i->to_str() == "convertfs_temp1")
      clear_temp(store, *i);
  }
  store->flush();


  derr << "Getting collections" << dendl;

  derr << collections.size() << " to process." << dendl;
  collections.clear();
  r = store->list_collections(collections);
  if (r < 0)
    return r;
  int processed = 0;
  for (vector<coll_t>::iterator i = collections.begin();
       i != collections.end();
       ++i, ++processed) {
    derr << processed << "/" << collections.size() << " processed" << dendl;
    uint32_t collection_version;
    r = store->collection_version_current(*i, &collection_version);
    if (r < 0) {
      return r;
    } else if (r == 1) {
      derr << "Collection " << *i << " is up to date" << dendl;
    } else {
      derr << "Updating collection " << *i << " current version is " 
	   << collection_version << dendl;
      r = convert_collection(store, *i);
      if (r < 0)
	return r;
      derr << "collection " << *i << " updated" << dendl;
    }
  }
  derr << "All collections up to date, updating version stamp..." << dendl;
  r = store->update_version_stamp();
  if (r < 0)
    return r;
  store->sync_and_flush();
  store->sync();
  derr << "Version stamp updated, done with upgrade!" << dendl;
  return store->umount();
}

int OSD::convertfs(const std::string &dev, const std::string &jdev)
{
  boost::scoped_ptr<ObjectStore> store(
    new FileStore(dev, jdev, "filestore", 
		  true));
  int r = do_convertfs(store.get());
  return r;
}

int OSD::mkfs(const std::string &dev, const std::string &jdev, uuid_d fsid, int whoami)
{
  int ret;
  ObjectStore *store = NULL;

  try {
    store = create_object_store(dev, jdev);
    if (!store) {
      ret = -ENOENT;
      goto out;
    }

    // if we are fed a uuid for this osd, use it.
    store->set_fsid(g_conf->osd_uuid);

    ret = store->mkfs();
    if (ret) {
      derr << "OSD::mkfs: FileStore::mkfs failed with error " << ret << dendl;
      goto free_store;
    }

    ret = store->mount();
    if (ret) {
      derr << "OSD::mkfs: couldn't mount FileStore: error " << ret << dendl;
      goto free_store;
    }

    // age?
    if (g_conf->osd_age_time != 0) {
      if (g_conf->osd_age_time >= 0) {
	dout(0) << "aging..." << dendl;
	Ager ager(store);
	ager.age(g_conf->osd_age_time,
		 g_conf->osd_age,
		 g_conf->osd_age - .05,
		 50000,
		 g_conf->osd_age - .05);
      }
    }

    OSDSuperblock sb;
    bufferlist sbbl;
    ret = store->read(coll_t::META_COLL, OSD_SUPERBLOCK_POBJECT, 0, 0, sbbl);
    if (ret >= 0) {
      dout(0) << " have superblock" << dendl;
      if (whoami != sb.whoami) {
	derr << "provided osd id " << whoami << " != superblock's " << sb.whoami << dendl;
	ret = -EINVAL;
	goto umount_store;
      }
      if (fsid != sb.cluster_fsid) {
	derr << "provided cluster fsid " << fsid << " != superblock's " << sb.cluster_fsid << dendl;
	ret = -EINVAL;
	goto umount_store;
      }
    } else {
      // create superblock
      if (fsid.is_zero()) {
	derr << "must specify cluster fsid" << dendl;
	ret = -EINVAL;
	goto umount_store;
      }

      sb.cluster_fsid = fsid;
      sb.osd_fsid = store->get_fsid();
      sb.whoami = whoami;
      sb.compat_features = get_osd_compat_set();

      // benchmark?
      if (g_conf->osd_auto_weight) {
	bufferlist bl;
	bufferptr bp(1048576);
	bp.zero();
	bl.push_back(bp);
	dout(0) << "testing disk bandwidth..." << dendl;
	utime_t start = ceph_clock_now(g_ceph_context);
	object_t oid("disk_bw_test");
	for (int i=0; i<1000; i++) {
	  ObjectStore::Transaction *t = new ObjectStore::Transaction;
	  t->write(coll_t::META_COLL, hobject_t(sobject_t(oid, 0)), i*bl.length(), bl.length(), bl);
	  store->queue_transaction(NULL, t);
	}
	store->sync();
	utime_t end = ceph_clock_now(g_ceph_context);
	end -= start;
	dout(0) << "measured " << (1000.0 / (double)end) << " mb/sec" << dendl;
	ObjectStore::Transaction tr;
	tr.remove(coll_t::META_COLL, hobject_t(sobject_t(oid, 0)));
	ret = store->apply_transaction(tr);
	if (ret) {
	  derr << "OSD::mkfs: error while benchmarking: apply_transaction returned "
	       << ret << dendl;
	  goto umount_store;
	}
	
	// set osd weight
	sb.weight = (1000.0 / (double)end);
      }

      bufferlist bl;
      ::encode(sb, bl);

      ObjectStore::Transaction t;
      t.create_collection(coll_t::META_COLL);
      t.write(coll_t::META_COLL, OSD_SUPERBLOCK_POBJECT, 0, bl.length(), bl);
      ret = store->apply_transaction(t);
      if (ret) {
	derr << "OSD::mkfs: error while writing OSD_SUPERBLOCK_POBJECT: "
	     << "apply_transaction returned " << ret << dendl;
	goto umount_store;
      }
    }

    store->sync_and_flush();

    ret = write_meta(dev, sb.cluster_fsid, sb.osd_fsid, whoami);
    if (ret) {
      derr << "OSD::mkfs: failed to write fsid file: error " << ret << dendl;
      goto umount_store;
    }

    ret = write_meta(dev, "ready", "ready\n", 6);
    if (ret) {
      derr << "OSD::mkfs: failed to write ready file: error " << ret << dendl;
      goto umount_store;
    }

  }
  catch (const std::exception &se) {
    derr << "OSD::mkfs: caught exception " << se.what() << dendl;
    ret = 1000;
  }
  catch (...) {
    derr << "OSD::mkfs: caught unknown exception." << dendl;
    ret = 1000;
  }

umount_store:
  store->umount();
free_store:
  delete store;
out:
  return ret;
}

int OSD::mkjournal(const std::string &dev, const std::string &jdev)
{
  ObjectStore *store = create_object_store(dev, jdev);
  if (!store)
    return -ENOENT;
  return store->mkjournal();
}

int OSD::flushjournal(const std::string &dev, const std::string &jdev)
{
  ObjectStore *store = create_object_store(dev, jdev);
  if (!store)
    return -ENOENT;
  int err = store->mount();
  if (!err) {
    store->sync_and_flush();
    store->umount();
  }
  delete store;
  return err;
}

int OSD::dump_journal(const std::string &dev, const std::string &jdev, ostream& out)
{
  ObjectStore *store = create_object_store(dev, jdev);
  if (!store)
    return -ENOENT;
  int err = store->dump_journal(out);
  delete store;
  return err;
}

int OSD::write_meta(const std::string &base, const std::string &file,
		    const char *val, size_t vallen)
{
  int ret;
  char fn[PATH_MAX];
  char tmp[PATH_MAX];
  int fd;

  // does the file already have correct content?
  char oldval[80];
  ret = read_meta(base, file, oldval, sizeof(oldval));
  if (ret == (int)vallen && memcmp(oldval, val, vallen) == 0)
    return 0;  // yes.

  snprintf(fn, sizeof(fn), "%s/%s", base.c_str(), file.c_str());
  snprintf(tmp, sizeof(tmp), "%s/%s.tmp", base.c_str(), file.c_str());
  fd = ::open(tmp, O_WRONLY|O_CREAT|O_TRUNC, 0644);
  if (fd < 0) {
    ret = errno;
    derr << "write_meta: error opening '" << tmp << "': "
	 << cpp_strerror(ret) << dendl;
    return -ret;
  }
  ret = safe_write(fd, val, vallen);
  if (ret) {
    derr << "write_meta: failed to write to '" << tmp << "': "
	 << cpp_strerror(ret) << dendl;
    TEMP_FAILURE_RETRY(::close(fd));
    return ret;
  }

  ret = ::fsync(fd);
  TEMP_FAILURE_RETRY(::close(fd));
  if (ret) {
    ::unlink(tmp);
    derr << "write_meta: failed to fsync to '" << tmp << "': "
	 << cpp_strerror(ret) << dendl;
    return ret;
  }
  ret = ::rename(tmp, fn);
  if (ret) {
    ::unlink(tmp);
    derr << "write_meta: failed to rename '" << tmp << "' to '" << fn << "': "
	 << cpp_strerror(ret) << dendl;
    return ret;
  }

  fd = ::open(base.c_str(), O_RDONLY);
  if (fd < 0) {
    ret = errno;
    derr << "write_meta: failed to open dir '" << base << "': "
	 << cpp_strerror(ret) << dendl;
    return -ret;
  }
  ::fsync(fd);
  TEMP_FAILURE_RETRY(::close(fd));

  return 0;
}

int OSD::read_meta(const  std::string &base, const std::string &file,
		   char *val, size_t vallen)
{
  char fn[PATH_MAX];
  int fd, len;

  snprintf(fn, sizeof(fn), "%s/%s", base.c_str(), file.c_str());
  fd = ::open(fn, O_RDONLY);
  if (fd < 0) {
    int err = errno;
    return -err;
  }
  len = safe_read(fd, val, vallen);
  if (len < 0) {
    TEMP_FAILURE_RETRY(::close(fd));
    return len;
  }
  // close sometimes returns errors, but only after write()
  TEMP_FAILURE_RETRY(::close(fd));

  val[len] = 0;
  return len;
}

int OSD::write_meta(const std::string &base, uuid_d& cluster_fsid, uuid_d& osd_fsid, int whoami)
{
  char val[80];
  
  snprintf(val, sizeof(val), "%s\n", CEPH_OSD_ONDISK_MAGIC);
  write_meta(base, "magic", val, strlen(val));

  snprintf(val, sizeof(val), "%d\n", whoami);
  write_meta(base, "whoami", val, strlen(val));

  cluster_fsid.print(val);
  strcat(val, "\n");
  write_meta(base, "ceph_fsid", val, strlen(val));

  return 0;
}

int OSD::peek_meta(const std::string &dev, std::string& magic,
		   uuid_d& cluster_fsid, uuid_d& osd_fsid, int& whoami)
{
  char val[80] = { 0 };

  if (read_meta(dev, "magic", val, sizeof(val)) < 0)
    return -errno;
  int l = strlen(val);
  if (l && val[l-1] == '\n')
    val[l-1] = 0;
  magic = val;

  if (read_meta(dev, "whoami", val, sizeof(val)) < 0)
    return -errno;
  whoami = atoi(val);

  if (read_meta(dev, "ceph_fsid", val, sizeof(val)) < 0)
    return -errno;
  if (strlen(val) > 36)
    val[36] = 0;
  cluster_fsid.parse(val);

  if (read_meta(dev, "fsid", val, sizeof(val)) < 0)
    osd_fsid = uuid_d();
  else {
    if (strlen(val) > 36)
      val[36] = 0;
    osd_fsid.parse(val);
  }

  return 0;
}

int OSD::peek_journal_fsid(string path, uuid_d& fsid)
{
  // make sure we don't try to use aio or direct_io (and get annoying
  // error messages from failing to do so); performance implications
  // should be irrelevant for this use
  FileJournal j(fsid, 0, 0, path.c_str(), false, false);
  return j.peek_fsid(fsid);
}


#undef dout_prefix
#define dout_prefix _prefix(_dout, whoami, osdmap)

// cons/des

OSD::OSD(int id, Messenger *internal_messenger, Messenger *external_messenger,
	 Messenger *hbclientm, Messenger *hbserverm, MonClient *mc,
	 const std::string &dev, const std::string &jdev) :
  Dispatcher(external_messenger->cct),
  osd_lock("OSD::osd_lock"),
  timer(external_messenger->cct, osd_lock),
  authorize_handler_cluster_registry(new AuthAuthorizeHandlerRegistry(external_messenger->cct,
								      cct->_conf->auth_supported.length() ?
								      cct->_conf->auth_supported :
								      cct->_conf->auth_cluster_required)),
  authorize_handler_service_registry(new AuthAuthorizeHandlerRegistry(external_messenger->cct,
								      cct->_conf->auth_supported.length() ?
								      cct->_conf->auth_supported :
								      cct->_conf->auth_service_required)),
  cluster_messenger(internal_messenger),
  client_messenger(external_messenger),
  monc(mc),
  logger(NULL),
  store(NULL),
  clog(external_messenger->cct, client_messenger, &mc->monmap, LogClient::NO_FLAGS),
  whoami(id),
  dev_path(dev), journal_path(jdev),
  dispatch_running(false),
  asok_hook(NULL),
  osd_compat(get_osd_compat_set()),
  state(STATE_INITIALIZING), boot_epoch(0), up_epoch(0), bind_epoch(0),
  op_tp(external_messenger->cct, "OSD::op_tp", g_conf->osd_op_threads, "osd_op_threads"),
  recovery_tp(external_messenger->cct, "OSD::recovery_tp", g_conf->osd_recovery_threads, "osd_recovery_threads"),
  disk_tp(external_messenger->cct, "OSD::disk_tp", g_conf->osd_disk_threads, "osd_disk_threads"),
  command_tp(external_messenger->cct, "OSD::command_tp", 1),
  paused_recovery(false),
  heartbeat_lock("OSD::heartbeat_lock"),
  heartbeat_stop(false), heartbeat_need_update(true), heartbeat_epoch(0),
  hbclient_messenger(hbclientm),
  hbserver_messenger(hbserverm),
  heartbeat_thread(this),
  heartbeat_dispatcher(this),
  stat_lock("OSD::stat_lock"),
  finished_lock("OSD::finished_lock"),
  op_wq(this, g_conf->osd_op_thread_timeout, &op_tp),
  peering_wq(this, g_conf->osd_op_thread_timeout, &op_tp, 200),
  map_lock("OSD::map_lock"),
  peer_map_epoch_lock("OSD::peer_map_epoch_lock"),
  debug_drop_pg_create_probability(g_conf->osd_debug_drop_pg_create_probability),
  debug_drop_pg_create_duration(g_conf->osd_debug_drop_pg_create_duration),
  debug_drop_pg_create_left(-1),
  outstanding_pg_stats(false),
  up_thru_wanted(0), up_thru_pending(0),
  pg_stat_queue_lock("OSD::pg_stat_queue_lock"),
  osd_stat_updated(false),
  pg_stat_tid(0), pg_stat_tid_flushed(0),
  command_wq(this, g_conf->osd_command_thread_timeout, &command_tp),
  recovery_ops_active(0),
  recovery_wq(this, g_conf->osd_recovery_thread_timeout, &recovery_tp),
  replay_queue_lock("OSD::replay_queue_lock"),
  snap_trim_wq(this, g_conf->osd_snap_trim_thread_timeout, &disk_tp),
  scrub_wq(this, g_conf->osd_scrub_thread_timeout, &disk_tp),
  scrub_finalize_wq(this, g_conf->osd_scrub_finalize_thread_timeout, &op_tp),
  rep_scrub_wq(this, g_conf->osd_scrub_thread_timeout, &disk_tp),
  remove_wq(store, g_conf->osd_remove_thread_timeout, &disk_tp),
  next_removal_seq(0),
  service(this)
{
  monc->set_messenger(client_messenger);
}

OSD::~OSD()
{
  delete authorize_handler_cluster_registry;
  delete authorize_handler_service_registry;
  delete class_handler;
  g_ceph_context->get_perfcounters_collection()->remove(logger);
  delete logger;
  delete store;
}

void cls_initialize(ClassHandler *ch);

void OSD::handle_signal(int signum)
{
  assert(signum == SIGINT || signum == SIGTERM);
  derr << "*** Got signal " << sys_siglist[signum] << " ***" << dendl;
  //suicide(128 + signum);
  suicide(0);
}

int OSD::pre_init()
{
  Mutex::Locker lock(osd_lock);
  
  assert(!store);
  store = create_object_store(dev_path, journal_path);
  if (!store) {
    derr << "OSD::pre_init: unable to create object store" << dendl;
    return -ENODEV;
  }

  if (store->test_mount_in_use()) {
    derr << "OSD::pre_init: object store '" << dev_path << "' is "
         << "currently in use. (Is ceph-osd already running?)" << dendl;
    return -EBUSY;
  }

  g_conf->add_observer(this);
  return 0;
}

// asok

class OSDSocketHook : public AdminSocketHook {
  OSD *osd;
public:
  OSDSocketHook(OSD *o) : osd(o) {}
  bool call(std::string command, std::string args, bufferlist& out) {
    stringstream ss;
    bool r = osd->asok_command(command, args, ss);
    out.append(ss);
    return r;
  }
};

bool OSD::asok_command(string command, string args, ostream& ss)
{
  if (command == "dump_ops_in_flight") {
    op_tracker.dump_ops_in_flight(ss);
  } else if (command == "dump_historic_ops") {
    op_tracker.dump_historic_ops(ss);
  } else if (command == "dump_op_pq_state") {
    JSONFormatter f(true);
    f.open_object_section("pq");
    op_wq.dump(&f);
    f.close_section();
    f.flush(ss);
  } else {
    assert(0 == "broken asok registration");
  }
  return true;
}

class TestOpsSocketHook : public AdminSocketHook {
  OSDService *service;
  ObjectStore *store;
public:
  TestOpsSocketHook(OSDService *s, ObjectStore *st) : service(s), store(st) {}
  bool call(std::string command, std::string args, bufferlist& out) {
    stringstream ss;
    test_ops(service, store, command, args, ss);
    out.append(ss);
    return true;
  }
  void test_ops(OSDService *service, ObjectStore *store, std::string command,
     std::string args, ostream &ss);

};

int OSD::init()
{
  Mutex::Locker lock(osd_lock);

  timer.init();
  service.backfill_request_timer.init();

  // mount.
  dout(2) << "mounting " << dev_path << " "
	  << (journal_path.empty() ? "(no journal)" : journal_path) << dendl;
  assert(store);  // call pre_init() first!

  int r = store->mount();
  if (r < 0) {
    derr << "OSD:init: unable to mount object store" << dendl;
    return r;
  }

  dout(2) << "boot" << dendl;

  // read superblock
  r = read_superblock();
  if (r < 0) {
    derr << "OSD::init() : unable to read osd superblock" << dendl;
    store->umount();
    delete store;
    return -EINVAL;
  }
  if (osd_compat.compare(superblock.compat_features) != 0) {
    // We need to persist the new compat_set before we
    // do anything else
    dout(5) << "Upgrading superblock compat_set" << dendl;
    superblock.compat_features = osd_compat;
    ObjectStore::Transaction t;
    write_superblock(t);
    r = store->apply_transaction(t);
    if (r < 0)
      return r;
  }

  class_handler = new ClassHandler();
  cls_initialize(class_handler);

  // load up "current" osdmap
  assert_warn(!osdmap);
  if (osdmap) {
    derr << "OSD::init: unable to read current osdmap" << dendl;
    return -EINVAL;
  }
  osdmap = get_map(superblock.current_epoch);
  check_osdmap_features();

  bind_epoch = osdmap->get_epoch();

  // load up pgs (as they previously existed)
  load_pgs();

  dout(2) << "superblock: i am osd." << superblock.whoami << dendl;
  assert_warn(whoami == superblock.whoami);
  if (whoami != superblock.whoami) {
    derr << "OSD::init: logic error: superblock says osd"
	 << superblock.whoami << " but i am osd." << whoami << dendl;
    return -EINVAL;
  }

  create_logger();
    
  // i'm ready!
  client_messenger->add_dispatcher_head(this);
  cluster_messenger->add_dispatcher_head(this);

  hbclient_messenger->add_dispatcher_head(&heartbeat_dispatcher);
  hbserver_messenger->add_dispatcher_head(&heartbeat_dispatcher);

  monc->set_want_keys(CEPH_ENTITY_TYPE_MON | CEPH_ENTITY_TYPE_OSD);
  r = monc->init();
  if (r < 0)
    return r;

  // tell monc about log_client so it will know about mon session resets
  monc->set_log_client(&clog);

  op_tp.start();
  recovery_tp.start();
  disk_tp.start();
  command_tp.start();

  // start the heartbeat
  heartbeat_thread.create();

  // tick
  timer.add_event_after(g_conf->osd_heartbeat_interval, new C_Tick(this));

  asok_hook = new OSDSocketHook(this);
  AdminSocket *admin_socket = cct->get_admin_socket();
<<<<<<< HEAD
  r = admin_socket->register_command("dump_ops_in_flight", admin_ops_hook,
                                         "show the ops currently in flight");
  assert(r == 0);
  historic_ops_hook = new HistoricOpsSocketHook(this);
  r = admin_socket->register_command("dump_historic_ops", historic_ops_hook,
                                         "show slowest recent ops");
=======
  r = admin_socket->register_command("dump_ops_in_flight", asok_hook,
				     "show the ops currently in flight");
  r = admin_socket->register_command("dump_historic_ops", asok_hook,
				     "show slowest recent ops");
  r = admin_socket->register_command("dump_op_pq_state", asok_hook,
				     "dump op priority queue state");
>>>>>>> 73a96936
  assert(r == 0);
  test_ops_hook = new TestOpsSocketHook(&(this->service), this->store);
  r = admin_socket->register_command("setomapval", test_ops_hook,
                              "setomap <pool-id> <obj-name> <key> <val>");
  assert(r == 0);
  r = admin_socket->register_command("rmomapkey", test_ops_hook,
                               "rmomapkey <pool-id> <obj-name> <key>");
  assert(r == 0);
  r = admin_socket->register_command("setomapheader", test_ops_hook,
                               "setomapheader <pool-id> <obj-name> <header>");
  assert(r == 0);
  r = admin_socket->register_command("getomap", test_ops_hook,
                               "getomap <pool-id> <obj-name>");
  assert(r == 0);

  service.init();
  service.publish_map(osdmap);
  service.publish_superblock(superblock);

  osd_lock.Unlock();

  r = monc->authenticate();
  if (r < 0) {
    monc->shutdown();
    store->umount();
    osd_lock.Lock(); // locker is going to unlock this on function exit
    return r;
  }

  while (monc->wait_auth_rotating(30.0) < 0) {
    derr << "unable to obtain rotating service keys; retrying" << dendl;
  }

  state = STATE_BOOTING;
  start_boot();

  osd_lock.Lock();
  return 0;
}

void OSD::create_logger()
{
  dout(10) << "create_logger" << dendl;

  PerfCountersBuilder osd_plb(g_ceph_context, "osd", l_osd_first, l_osd_last);

  osd_plb.add_u64(l_osd_opq, "opq");       // op queue length (waiting to be processed yet)
  osd_plb.add_u64(l_osd_op_wip, "op_wip");   // rep ops currently being processed (primary)

  osd_plb.add_u64_counter(l_osd_op,       "op");           // client ops
  osd_plb.add_u64_counter(l_osd_op_inb,   "op_in_bytes");       // client op in bytes (writes)
  osd_plb.add_u64_counter(l_osd_op_outb,  "op_out_bytes");      // client op out bytes (reads)
  osd_plb.add_time_avg(l_osd_op_lat,   "op_latency");       // client op latency

  osd_plb.add_u64_counter(l_osd_op_r,      "op_r");        // client reads
  osd_plb.add_u64_counter(l_osd_op_r_outb, "op_r_out_bytes");   // client read out bytes
  osd_plb.add_time_avg(l_osd_op_r_lat,  "op_r_latency");    // client read latency
  osd_plb.add_u64_counter(l_osd_op_w,      "op_w");        // client writes
  osd_plb.add_u64_counter(l_osd_op_w_inb,  "op_w_in_bytes");    // client write in bytes
  osd_plb.add_time_avg(l_osd_op_w_rlat, "op_w_rlat");   // client write readable/applied latency
  osd_plb.add_time_avg(l_osd_op_w_lat,  "op_w_latency");    // client write latency
  osd_plb.add_u64_counter(l_osd_op_rw,     "op_rw");       // client rmw
  osd_plb.add_u64_counter(l_osd_op_rw_inb, "op_rw_in_bytes");   // client rmw in bytes
  osd_plb.add_u64_counter(l_osd_op_rw_outb,"op_rw_out_bytes");  // client rmw out bytes
  osd_plb.add_time_avg(l_osd_op_rw_rlat,"op_rw_rlat");  // client rmw readable/applied latency
  osd_plb.add_time_avg(l_osd_op_rw_lat, "op_rw_latency");   // client rmw latency

  osd_plb.add_u64_counter(l_osd_sop,       "subop");         // subops
  osd_plb.add_u64_counter(l_osd_sop_inb,   "subop_in_bytes");     // subop in bytes
  osd_plb.add_time_avg(l_osd_sop_lat,   "subop_latency");     // subop latency

  osd_plb.add_u64_counter(l_osd_sop_w,     "subop_w");          // replicated (client) writes
  osd_plb.add_u64_counter(l_osd_sop_w_inb, "subop_w_in_bytes");      // replicated write in bytes
  osd_plb.add_time_avg(l_osd_sop_w_lat, "subop_w_latency");      // replicated write latency
  osd_plb.add_u64_counter(l_osd_sop_pull,     "subop_pull");       // pull request
  osd_plb.add_time_avg(l_osd_sop_pull_lat, "subop_pull_latency");
  osd_plb.add_u64_counter(l_osd_sop_push,     "subop_push");       // push (write)
  osd_plb.add_u64_counter(l_osd_sop_push_inb, "subop_push_in_bytes");
  osd_plb.add_time_avg(l_osd_sop_push_lat, "subop_push_latency");

  osd_plb.add_u64_counter(l_osd_pull,      "pull");       // pull requests sent
  osd_plb.add_u64_counter(l_osd_push,      "push");       // push messages
  osd_plb.add_u64_counter(l_osd_push_outb, "push_out_bytes");  // pushed bytes

  osd_plb.add_u64_counter(l_osd_push_in,    "push_in");        // inbound push messages
  osd_plb.add_u64_counter(l_osd_push_inb,   "push_in_bytes");  // inbound pushed bytes

  osd_plb.add_u64_counter(l_osd_rop, "recovery_ops");       // recovery ops (started)

  osd_plb.add_u64(l_osd_loadavg, "loadavg");
  osd_plb.add_u64(l_osd_buf, "buffer_bytes");       // total ceph::buffer bytes

  osd_plb.add_u64(l_osd_pg, "numpg");   // num pgs
  osd_plb.add_u64(l_osd_pg_primary, "numpg_primary"); // num primary pgs
  osd_plb.add_u64(l_osd_pg_replica, "numpg_replica"); // num replica pgs
  osd_plb.add_u64(l_osd_pg_stray, "numpg_stray");   // num stray pgs
  osd_plb.add_u64(l_osd_hb_to, "heartbeat_to_peers");     // heartbeat peers we send to
  osd_plb.add_u64(l_osd_hb_from, "heartbeat_from_peers"); // heartbeat peers we recv from
  osd_plb.add_u64_counter(l_osd_map, "map_messages");           // osdmap messages
  osd_plb.add_u64_counter(l_osd_mape, "map_message_epochs");         // osdmap epochs
  osd_plb.add_u64_counter(l_osd_mape_dup, "map_message_epoch_dups"); // dup osdmap epochs

  logger = osd_plb.create_perf_counters();
  g_ceph_context->get_perfcounters_collection()->add(logger);
}

void OSD::suicide(int exitcode)
{
  if (g_conf->filestore_blackhole) {
    derr << " filestore_blackhole=true, doing abbreviated shutdown" << dendl;
    _exit(exitcode);
  }

  // turn off lockdep; the surviving threads tend to fight with exit() below
  g_lockdep = 0;

  derr << " pausing thread pools" << dendl;
  op_tp.pause();
  disk_tp.pause();
  recovery_tp.pause();
  command_tp.pause();

  derr << " flushing io" << dendl;
  store->sync_and_flush();

  derr << " removing pid file" << dendl;
  pidfile_remove();

  derr << " exit" << dendl;
  exit(exitcode);
}

int OSD::shutdown()
{
  g_conf->remove_observer(this);

  service.shutdown();
  g_ceph_context->_conf->set_val("debug_osd", "100");
  g_ceph_context->_conf->set_val("debug_journal", "100");
  g_ceph_context->_conf->set_val("debug_filestore", "100");
  g_ceph_context->_conf->set_val("debug_ms", "100");
  g_ceph_context->_conf->apply_changes(NULL);
  
  derr << "shutdown" << dendl;

  state = STATE_STOPPING;

  timer.shutdown();

  service.backfill_request_lock.Lock();
  service.backfill_request_timer.shutdown();
  service.backfill_request_lock.Unlock();

  heartbeat_lock.Lock();
  heartbeat_stop = true;
  heartbeat_cond.Signal();
  heartbeat_lock.Unlock();
  heartbeat_thread.join();

  command_tp.stop();

  // finish ops
  op_wq.drain();
  dout(10) << "no ops" << dendl;

  cct->get_admin_socket()->unregister_command("dump_ops_in_flight");
  cct->get_admin_socket()->unregister_command("dump_historic_ops");
<<<<<<< HEAD
  delete admin_ops_hook;
  delete historic_ops_hook;
  admin_ops_hook = NULL;
  historic_ops_hook = NULL;
  cct->get_admin_socket()->unregister_command("setomapval");
  cct->get_admin_socket()->unregister_command("rmomapkey");
  cct->get_admin_socket()->unregister_command("setomapheader");
  cct->get_admin_socket()->unregister_command("getomap");
  delete test_ops_hook;
  test_ops_hook = NULL;
=======
  cct->get_admin_socket()->unregister_command("dump_op_pq_state");
  delete asok_hook;
  asok_hook = NULL;
>>>>>>> 73a96936

  recovery_tp.stop();
  dout(10) << "recovery tp stopped" << dendl;
  op_tp.stop();
  dout(10) << "op tp stopped" << dendl;

  // pause _new_ disk work first (to avoid racing with thread pool),
  disk_tp.pause_new();
  dout(10) << "disk tp paused (new), kicking all pgs" << dendl;

  // then kick all pgs,
  for (hash_map<pg_t, PG*>::iterator p = pg_map.begin();
       p != pg_map.end();
       p++) {
    dout(20) << " kicking pg " << p->first << dendl;
    p->second->lock();
    p->second->kick();
    p->second->unlock();
  }
  dout(20) << " kicked all pgs" << dendl;

  // then stop thread.
  disk_tp.stop();
  dout(10) << "disk tp stopped" << dendl;

  // tell pgs we're shutting down
  for (hash_map<pg_t, PG*>::iterator p = pg_map.begin();
       p != pg_map.end();
       p++) {
    p->second->lock();
    p->second->on_shutdown();
    p->second->unlock();
  }

  osd_lock.Unlock();
  store->sync();
  store->flush();
  osd_lock.Lock();

  // zap waiters (bleh, this is messy)
  finished_lock.Lock();
  finished.clear();
  finished_lock.Unlock();

  // note unmount epoch
  dout(10) << "noting clean unmount in epoch " << osdmap->get_epoch() << dendl;
  superblock.mounted = boot_epoch;
  superblock.clean_thru = osdmap->get_epoch();
  ObjectStore::Transaction t;
  write_superblock(t);
  int r = store->apply_transaction(t);
  if (r) {
    derr << "OSD::shutdown: error writing superblock: "
	 << cpp_strerror(r) << dendl;
  }

  // flush data to disk
  osd_lock.Unlock();
  dout(10) << "sync" << dendl;
  store->sync();
  r = store->umount();
  delete store;
  store = 0;
  dout(10) << "sync done" << dendl;
  osd_lock.Lock();

  clear_pg_stat_queue();

  // close pgs
  for (hash_map<pg_t, PG*>::iterator p = pg_map.begin();
       p != pg_map.end();
       p++) {
    PG *pg = p->second;
    pg->put();
  }
  pg_map.clear();

  client_messenger->shutdown();
  cluster_messenger->shutdown();
  hbclient_messenger->shutdown();
  hbserver_messenger->shutdown();

  monc->shutdown();
  return r;
}

void OSD::write_superblock(ObjectStore::Transaction& t)
{
  dout(10) << "write_superblock " << superblock << dendl;

  //hack: at minimum it's using the baseline feature set
  if (!superblock.compat_features.incompat.mask |
      CEPH_OSD_FEATURE_INCOMPAT_BASE.id)
    superblock.compat_features.incompat.insert(CEPH_OSD_FEATURE_INCOMPAT_BASE);

  bufferlist bl;
  ::encode(superblock, bl);
  t.write(coll_t::META_COLL, OSD_SUPERBLOCK_POBJECT, 0, bl.length(), bl);
}

int OSD::read_superblock()
{
  bufferlist bl;
  int r = store->read(coll_t::META_COLL, OSD_SUPERBLOCK_POBJECT, 0, 0, bl);
  if (r < 0)
    return r;

  bufferlist::iterator p = bl.begin();
  ::decode(superblock, p);

  dout(10) << "read_superblock " << superblock << dendl;
  if (osd_compat.compare(superblock.compat_features) < 0) {
    derr << "The disk uses features unsupported by the executable." << dendl;
    derr << " ondisk features " << superblock.compat_features << dendl;
    derr << " daemon features " << osd_compat << dendl;

    if (osd_compat.writeable(superblock.compat_features)) {
      derr << "it is still writeable, though. Missing features:" << dendl;
      CompatSet diff = osd_compat.unsupported(superblock.compat_features);
      return -EOPNOTSUPP;
    }
    else {
      derr << "Cannot write to disk! Missing features:" << dendl;
      CompatSet diff = osd_compat.unsupported(superblock.compat_features);
      return -EOPNOTSUPP;
    }
  }

  if (whoami != superblock.whoami) {
    derr << "read_superblock superblock says osd." << superblock.whoami
         << ", but i (think i) am osd." << whoami << dendl;
    return -1;
  }
  
  return 0;
}



void OSD::clear_temp(ObjectStore *store, coll_t tmp)
{
  vector<hobject_t> objects;
  store->collection_list(tmp, objects);

  // delete them.
  ObjectStore::Transaction t;
  unsigned removed = 0;
  for (vector<hobject_t>::iterator p = objects.begin();
       p != objects.end();
       p++, removed++) {
    t.collection_remove(tmp, *p);
    if (removed > 300) {
      int r = store->apply_transaction(t);
      assert(r == 0);
      t = ObjectStore::Transaction();
      removed = 0;
    }
  }
  t.remove_collection(tmp);
  int r = store->apply_transaction(t);
  assert(r == 0);
  store->sync_and_flush();
}


// ======================================================
// PG's

PGPool OSD::_get_pool(int id, OSDMapRef createmap)
{
  if (!createmap->have_pg_pool(id)) {
    dout(5) << __func__ << ": the OSDmap does not contain a PG pool with id = "
	    << id << dendl;
    assert(0);
  }

  PGPool p = PGPool(id, createmap->get_pool_name(id),
		    createmap->get_pg_pool(id)->auid);
    
  const pg_pool_t *pi = createmap->get_pg_pool(id);
  p.info = *pi;
  p.snapc = pi->get_snap_context();

  pi->build_removed_snaps(p.cached_removed_snaps);
  dout(10) << "_get_pool " << p.id << dendl;
  return p;
}

PG *OSD::_open_lock_pg(
  OSDMapRef createmap,
  pg_t pgid, bool no_lockdep_check, bool hold_map_lock)
{
  assert(osd_lock.is_locked());

  PG* pg = _make_pg(createmap, pgid);

  pg_map[pgid] = pg;

  if (hold_map_lock)
    pg->lock_with_map_lock_held(no_lockdep_check);
  else
    pg->lock(no_lockdep_check);
  pg->get();  // because it's in pg_map
  return pg;
}

PG* OSD::_make_pg(
  OSDMapRef createmap,
  pg_t pgid)
{
  dout(10) << "_open_lock_pg " << pgid << dendl;
  PGPool pool = _get_pool(pgid.pool(), createmap);

  // create
  PG *pg;
  hobject_t logoid = make_pg_log_oid(pgid);
  hobject_t infooid = make_pg_biginfo_oid(pgid);
  if (osdmap->get_pg_type(pgid) == pg_pool_t::TYPE_REP)
    pg = new ReplicatedPG(&service, createmap, pool, pgid, logoid, infooid);
  else 
    assert(0);

  return pg;
}


void OSD::add_newly_split_pg(PG *pg, PG::RecoveryCtx *rctx)
{
  epoch_t e(service.get_osdmap()->get_epoch());
  pg->get();  // For pg_map
  pg_map[pg->info.pgid] = pg;
  dout(10) << "Adding newly split pg " << *pg << dendl;
  vector<int> up, acting;
  pg->get_osdmap()->pg_to_up_acting_osds(pg->info.pgid, up, acting);
  int role = pg->get_osdmap()->calc_pg_role(service.whoami, acting);
  pg->set_role(role);
  pg->reg_next_scrub();
  pg->handle_loaded(rctx);
  pg->write_if_dirty(*(rctx->transaction));
  pg->queue_null(e, e);
  map<pg_t, list<PG::CephPeeringEvtRef> >::iterator to_wake =
    peering_wait_for_split.find(pg->info.pgid);
  if (to_wake != peering_wait_for_split.end()) {
    for (list<PG::CephPeeringEvtRef>::iterator i =
	   to_wake->second.begin();
	 i != to_wake->second.end();
	 ++i) {
      pg->queue_peering_event(*i);
    }
    peering_wait_for_split.erase(to_wake);
  }
  wake_pg_waiters(pg->info.pgid);
  if (!service.get_osdmap()->have_pg_pool(pg->info.pgid.pool()))
    _remove_pg(pg);
}

PG *OSD::_create_lock_pg(
  OSDMapRef createmap,
  pg_t pgid, bool newly_created, bool hold_map_lock,
  int role, vector<int>& up, vector<int>& acting, pg_history_t history,
  pg_interval_map_t& pi,
  ObjectStore::Transaction& t)
{
  assert(osd_lock.is_locked());
  dout(20) << "_create_lock_pg pgid " << pgid << dendl;

  PG *pg = _open_lock_pg(createmap, pgid, true, hold_map_lock);

  t.create_collection(coll_t(pgid));

  pg->init(role, up, acting, history, pi, &t);

  dout(7) << "_create_lock_pg " << *pg << dendl;
  return pg;
}


bool OSD::_have_pg(pg_t pgid)
{
  assert(osd_lock.is_locked());
  return pg_map.count(pgid);
}

PG *OSD::_lookup_lock_pg(pg_t pgid)
{
  assert(osd_lock.is_locked());
  if (!pg_map.count(pgid))
    return NULL;
  PG *pg = pg_map[pgid];
  pg->lock();
  return pg;
}


PG *OSD::_lookup_pg(pg_t pgid)
{
  assert(osd_lock.is_locked());
  if (!pg_map.count(pgid))
    return NULL;
  PG *pg = pg_map[pgid];
  return pg;
}

PG *OSD::_lookup_lock_pg_with_map_lock_held(pg_t pgid)
{
  assert(osd_lock.is_locked());
  assert(pg_map.count(pgid));
  PG *pg = pg_map[pgid];
  pg->lock_with_map_lock_held();
  return pg;
}

PG *OSD::lookup_lock_raw_pg(pg_t pgid)
{
  Mutex::Locker l(osd_lock);
  if (osdmap->have_pg_pool(pgid.pool())) {
    pgid = osdmap->raw_pg_to_pg(pgid);
  }
  if (!_have_pg(pgid)) {
    return NULL;
  }
  PG *pg = _lookup_lock_pg(pgid);
  return pg;
}


void OSD::load_pgs()
{
  assert(osd_lock.is_locked());
  dout(10) << "load_pgs" << dendl;
  assert(pg_map.empty());

  vector<coll_t> ls;
  int r = store->list_collections(ls);
  if (r < 0) {
    derr << "failed to list pgs: " << cpp_strerror(-r) << dendl;
  }

  for (vector<coll_t>::iterator it = ls.begin();
       it != ls.end();
       it++) {
    pg_t pgid;
    snapid_t snap;
    if (!it->is_pg(pgid, snap)) {
      if (it->is_temp(pgid))
	clear_temp(store, *it);
      dout(10) << "load_pgs skipping non-pg " << *it << dendl;
      if (it->is_temp(pgid)) {
	clear_temp(store, *it);
	continue;
      }
      uint64_t seq;
      if (it->is_removal(&seq, &pgid)) {
	if (seq >= next_removal_seq)
	  next_removal_seq = seq + 1;
	dout(10) << "queueing coll " << *it << " for removal, seq is "
		 << seq << "pgid is " << pgid << dendl;
	boost::tuple<coll_t, SequencerRef, DeletingStateRef> *to_queue =
	  new boost::tuple<coll_t, SequencerRef, DeletingStateRef>;
	to_queue->get<0>() = *it;
	to_queue->get<1>() = service.osr_registry.lookup_or_create(
	  pgid, stringify(pgid));
	to_queue->get<2>() = service.deleting_pgs.lookup_or_create(pgid);
	remove_wq.queue(to_queue);
	continue;
      }
      continue;
    }
    if (snap != CEPH_NOSNAP) {
      dout(10) << "load_pgs skipping snapped dir " << *it
	       << " (pg " << pgid << " snap " << snap << ")" << dendl;
      continue;
    }

    if (!osdmap->have_pg_pool(pgid.pool())) {
      dout(10) << __func__ << ": skipping PG " << pgid << " because we don't have pool "
	       << pgid.pool() << dendl;
      continue;
    }

    if (pgid.preferred() >= 0) {
      dout(10) << __func__ << ": skipping localized PG " << pgid << dendl;
      // FIXME: delete it too, eventually
      continue;
    }

    bufferlist bl;
    epoch_t map_epoch = PG::peek_map_epoch(store, *it, &bl);

    PG *pg = _open_lock_pg(map_epoch == 0 ? osdmap : service.get_map(map_epoch), pgid);

    // read pg state, log
    pg->read_state(store, bl);

    set<pg_t> split_pgs;
    if (osdmap->have_pg_pool(pg->info.pgid.pool()) &&
	pg->info.pgid.is_split(pg->get_osdmap()->get_pg_num(pg->info.pgid.pool()),
			       osdmap->get_pg_num(pg->info.pgid.pool()),
			       &split_pgs)) {
      service.start_split(split_pgs);
    }

    pg->reg_next_scrub();

    // generate state for PG's current mapping
    pg->get_osdmap()->pg_to_up_acting_osds(pgid, pg->up, pg->acting);
    int role = pg->get_osdmap()->calc_pg_role(whoami, pg->acting);
    pg->set_role(role);

    PG::RecoveryCtx rctx(0, 0, 0, 0, 0, 0);
    pg->handle_loaded(&rctx);

    dout(10) << "load_pgs loaded " << *pg << " " << pg->log << dendl;
    pg->unlock();
  }
  dout(10) << "load_pgs done" << dendl;

  build_past_intervals_parallel();
}


/*
 * build past_intervals efficiently on old, degraded, and buried
 * clusters.  this is important for efficiently catching up osds that
 * are way behind on maps to the current cluster state.
 *
 * this is a parallel version of PG::generate_past_intervals().
 * follow the same logic, but do all pgs at the same time so that we
 * can make a single pass across the osdmap history.
 */
struct pistate {
  epoch_t start, end;
  vector<int> old_acting, old_up;
  epoch_t same_interval_since;
};

void OSD::build_past_intervals_parallel()
{
  map<PG*,pistate> pis;

  // calculate untion of map range
  epoch_t end_epoch = superblock.oldest_map;
  epoch_t cur_epoch = superblock.newest_map;
  for (hash_map<pg_t, PG*>::iterator i = pg_map.begin();
       i != pg_map.end();
       i++) {
    PG *pg = i->second;

    epoch_t start, end;
    if (!pg->_calc_past_interval_range(&start, &end))
      continue;

    dout(10) << pg->info.pgid << " needs " << start << "-" << end << dendl;
    pistate& p = pis[pg];
    p.start = start;
    p.end = end;
    p.same_interval_since = 0;

    if (start < cur_epoch)
      cur_epoch = start;
    if (end > end_epoch)
      end_epoch = end;
  }
  if (pis.empty()) {
    dout(10) << __func__ << " nothing to build" << dendl;
    return;
  }

  dout(1) << __func__ << " over " << cur_epoch << "-" << end_epoch << dendl;
  assert(cur_epoch <= end_epoch);

  OSDMapRef cur_map, last_map;
  for ( ; cur_epoch <= end_epoch; cur_epoch++) {
    dout(10) << __func__ << " epoch " << cur_epoch << dendl;
    last_map = cur_map;
    cur_map = get_map(cur_epoch);

    for (map<PG*,pistate>::iterator i = pis.begin(); i != pis.end(); ++i) {
      PG *pg = i->first;
      pistate& p = i->second;

      if (cur_epoch < p.start || cur_epoch > p.end)
	continue;

      vector<int> acting, up;
      cur_map->pg_to_up_acting_osds(pg->info.pgid, up, acting);

      if (p.same_interval_since == 0) {
	dout(10) << __func__ << " epoch " << cur_epoch << " pg " << pg->info.pgid
		 << " first map, acting " << acting
		 << " up " << up << ", same_interval_since = " << cur_epoch << dendl;
	p.same_interval_since = cur_epoch;
	p.old_up = up;
	p.old_acting = acting;
	continue;
      }
      assert(last_map);

      std::stringstream debug;
      bool new_interval = pg_interval_t::check_new_interval(p.old_acting, acting,
							    p.old_up, up,
							    p.same_interval_since,
							    pg->info.history.last_epoch_clean,
							    cur_map, last_map,
							    pg->info.pgid.pool(),
	                                                    pg->info.pgid,
							    &pg->past_intervals,
							    &debug);
      if (new_interval) {
	dout(10) << __func__ << " epoch " << cur_epoch << " pg " << pg->info.pgid
		 << " " << debug.str() << dendl;
	p.old_up = up;
	p.old_acting = acting;
	p.same_interval_since = cur_epoch;
      }
    }
  }

  // write info only at the end.  this is necessary because we check
  // whether the past_intervals go far enough back or forward in time,
  // but we don't check for holes.  we could avoid it by discarding
  // the previous past_intervals and rebuilding from scratch, or we
  // can just do this and commit all our work at the end.
  ObjectStore::Transaction t;
  int num = 0;
  for (map<PG*,pistate>::iterator i = pis.begin(); i != pis.end(); ++i) {
    PG *pg = i->first;
    pg->write_info(t);

    // don't let the transaction get too big
    if (++num >= g_conf->osd_target_transaction_size) {
      store->apply_transaction(t);
      t = ObjectStore::Transaction();
      num = 0;
    }
  }
  if (!t.empty())
    store->apply_transaction(t);
}

/*
 * look up a pg.  if we have it, great.  if not, consider creating it IF the pg mapping
 * hasn't changed since the given epoch and we are the primary.
 */
PG *OSD::get_or_create_pg(
  const pg_info_t& info, pg_interval_map_t& pi,
  epoch_t epoch, int from, int& created, bool primary)
{
  PG *pg;

  if (!_have_pg(info.pgid)) {
    // same primary?
    if (!osdmap->have_pg_pool(info.pgid.pool()))
      return 0;
    vector<int> up, acting;
    osdmap->pg_to_up_acting_osds(info.pgid, up, acting);
    int role = osdmap->calc_pg_role(whoami, acting, acting.size());

    pg_history_t history = info.history;
    project_pg_history(info.pgid, history, epoch, up, acting);

    if (epoch < history.same_interval_since) {
      dout(10) << "get_or_create_pg " << info.pgid << " acting changed in "
	       << history.same_interval_since << " (msg from " << epoch << ")" << dendl;
      return NULL;
    }

    if (service.splitting(info.pgid)) {
      assert(0);
    }

    bool create = false;
    if (primary) {
      assert(role == 0);  // otherwise, probably bug in project_pg_history.

      // DNE on source?
      if (info.dne()) {
	// is there a creation pending on this pg?
	if (creating_pgs.count(info.pgid)) {
	  creating_pgs[info.pgid].prior.erase(from);
	  if (!can_create_pg(info.pgid))
	    return NULL;
	  history = creating_pgs[info.pgid].history;
	  create = true;
	} else {
	  dout(10) << "get_or_create_pg " << info.pgid
		   << " DNE on source, but creation probe, ignoring" << dendl;
	  return NULL;
	}
      }
      creating_pgs.erase(info.pgid);
    } else {
      assert(role != 0);    // i should be replica
      assert(!info.dne());  // and pg exists if we are hearing about it
    }

    // ok, create PG locally using provided Info and History
    PG::RecoveryCtx rctx = create_context();
    pg = _create_lock_pg(
      get_map(epoch),
      info.pgid, create, false, role, up, acting, history, pi,
      *rctx.transaction);
    pg->handle_create(&rctx);
    pg->write_if_dirty(*rctx.transaction);
    dispatch_context(rctx, pg, osdmap);
      
    created++;
    dout(10) << *pg << " is new" << dendl;

    // kick any waiters
    wake_pg_waiters(pg->info.pgid);

  } else {
    // already had it.  did the mapping change?
    pg = _lookup_lock_pg(info.pgid);
    if (epoch < pg->info.history.same_interval_since) {
      dout(10) << *pg << " get_or_create_pg acting changed in "
	       << pg->info.history.same_interval_since
	       << " (msg from " << epoch << ")" << dendl;
      pg->unlock();
      return NULL;
    }
  }
  return pg;
}


/*
 * calculate prior pg members during an epoch interval [start,end)
 *  - from each epoch, include all osds up then AND now
 *  - if no osds from then are up now, include them all, even tho they're not reachable now
 */
void OSD::calc_priors_during(pg_t pgid, epoch_t start, epoch_t end, set<int>& pset)
{
  dout(15) << "calc_priors_during " << pgid << " [" << start << "," << end << ")" << dendl;
  
  for (epoch_t e = start; e < end; e++) {
    OSDMapRef oldmap = get_map(e);
    vector<int> acting;
    oldmap->pg_to_acting_osds(pgid, acting);
    dout(20) << "  " << pgid << " in epoch " << e << " was " << acting << dendl;
    int up = 0;
    for (unsigned i=0; i<acting.size(); i++)
      if (osdmap->is_up(acting[i])) {
	if (acting[i] != whoami)
	  pset.insert(acting[i]);
	up++;
      }
    if (!up && acting.size()) {
      // sucky.  add down osds, even tho we can't reach them right now.
      for (unsigned i=0; i<acting.size(); i++)
	if (acting[i] != whoami)
	  pset.insert(acting[i]);
    }
  }
  dout(10) << "calc_priors_during " << pgid
	   << " [" << start << "," << end 
	   << ") = " << pset << dendl;
}


/**
 * Fill in the passed history so you know same_interval_since, same_up_since,
 * and same_primary_since.
 */
void OSD::project_pg_history(pg_t pgid, pg_history_t& h, epoch_t from,
			     const vector<int>& currentup,
			     const vector<int>& currentacting)
{
  dout(15) << "project_pg_history " << pgid
           << " from " << from << " to " << osdmap->get_epoch()
           << ", start " << h
           << dendl;

  epoch_t e;
  for (e = osdmap->get_epoch();
       e > from;
       e--) {
    // verify during intermediate epoch (e-1)
    OSDMapRef oldmap = get_map(e-1);
    assert(oldmap->have_pg_pool(pgid.pool()));

    vector<int> up, acting;
    oldmap->pg_to_up_acting_osds(pgid, up, acting);

    // acting set change?
    if ((acting != currentacting || up != currentup) && e > h.same_interval_since) {
      dout(15) << "project_pg_history " << pgid << " acting|up changed in " << e 
	       << " from " << acting << "/" << up
	       << " -> " << currentacting << "/" << currentup
	       << dendl;
      h.same_interval_since = e;
    }
    // split?
    if (pgid.is_split(oldmap->get_pg_num(pgid.pool()),
		      osdmap->get_pg_num(pgid.pool()),
		      0)) {
      h.same_interval_since = e;
    }
    // up set change?
    if (up != currentup && e > h.same_up_since) {
      dout(15) << "project_pg_history " << pgid << " up changed in " << e 
                << " from " << up << " -> " << currentup << dendl;
      h.same_up_since = e;
    }

    // primary change?
    if (!(!acting.empty() && !currentacting.empty() && acting[0] == currentacting[0]) &&
        e > h.same_primary_since) {
      dout(15) << "project_pg_history " << pgid << " primary changed in " << e << dendl;
      h.same_primary_since = e;
    }

    if (h.same_interval_since >= e && h.same_up_since >= e && h.same_primary_since >= e)
      break;
  }

  // base case: these floors should be the creation epoch if we didn't
  // find any changes.
  if (e == h.epoch_created) {
    if (!h.same_interval_since)
      h.same_interval_since = e;
    if (!h.same_up_since)
      h.same_up_since = e;
    if (!h.same_primary_since)
      h.same_primary_since = e;
  }

  dout(15) << "project_pg_history end " << h << dendl;
}

// -------------------------------------

void OSD::update_osd_stat()
{
  // fill in osd stats too
  struct statfs stbuf;
  store->statfs(&stbuf);

  osd_stat.kb = stbuf.f_blocks * stbuf.f_bsize / 1024;
  osd_stat.kb_used = (stbuf.f_blocks - stbuf.f_bfree) * stbuf.f_bsize / 1024;
  osd_stat.kb_avail = stbuf.f_bavail * stbuf.f_bsize / 1024;

  osd_stat.hb_in.clear();
  for (map<int,HeartbeatInfo>::iterator p = heartbeat_peers.begin(); p != heartbeat_peers.end(); p++)
    osd_stat.hb_in.push_back(p->first);
  osd_stat.hb_out.clear();

  dout(20) << "update_osd_stat " << osd_stat << dendl;
}

void OSD::_add_heartbeat_peer(int p)
{
  if (p == whoami)
    return;
  HeartbeatInfo *hi;

  map<int,HeartbeatInfo>::iterator i = heartbeat_peers.find(p);
  if (i == heartbeat_peers.end()) {
    ConnectionRef con = service.get_con_osd_hb(p, osdmap->get_epoch());
    if (!con)
      return;
    hi = &heartbeat_peers[p];
    hi->con = con.get();
    hi->con->get();
    hi->peer = p;
    hi->con->set_priv(new HeartbeatSession(p));
    dout(10) << "_add_heartbeat_peer: new peer osd." << p
	     << " " << hi->con->get_peer_addr() << dendl;
  } else {
    hi = &i->second;
  }
  hi->epoch = osdmap->get_epoch();
}

void OSD::need_heartbeat_peer_update()
{
  heartbeat_lock.Lock();
  dout(20) << "need_heartbeat_peer_update" << dendl;
  heartbeat_need_update = true;
  heartbeat_lock.Unlock();
}

void OSD::maybe_update_heartbeat_peers()
{
  assert(osd_lock.is_locked());
  Mutex::Locker l(heartbeat_lock);

  if (!heartbeat_need_update)
    return;
  heartbeat_need_update = false;

  heartbeat_epoch = osdmap->get_epoch();

  // build heartbeat from set
  for (hash_map<pg_t, PG*>::iterator i = pg_map.begin();
       i != pg_map.end();
       i++) {
    PG *pg = i->second;
    pg->heartbeat_peer_lock.Lock();
    dout(20) << i->first << " heartbeat_peers " << pg->heartbeat_peers << dendl;
    for (set<int>::iterator p = pg->heartbeat_peers.begin();
	 p != pg->heartbeat_peers.end();
	 ++p)
      if (osdmap->is_up(*p))
	_add_heartbeat_peer(*p);
    for (set<int>::iterator p = pg->probe_targets.begin();
	 p != pg->probe_targets.end();
	 ++p)
      if (osdmap->is_up(*p))
	_add_heartbeat_peer(*p);
    pg->heartbeat_peer_lock.Unlock();
  }

  map<int,HeartbeatInfo>::iterator p = heartbeat_peers.begin();
  while (p != heartbeat_peers.end()) {
    if (p->second.epoch < osdmap->get_epoch()) {
      dout(20) << " removing heartbeat peer osd." << p->first
	       << " " << p->second.con->get_peer_addr()
	       << dendl;
      hbclient_messenger->mark_down(p->second.con);
      p->second.con->put();
      heartbeat_peers.erase(p++);
    } else {
      ++p;
    }
  }
  dout(10) << "maybe_update_heartbeat_peers " << heartbeat_peers.size() << " peers" << dendl;
}

void OSD::reset_heartbeat_peers()
{
  dout(10) << "reset_heartbeat_peers" << dendl;
  heartbeat_lock.Lock();
  while (!heartbeat_peers.empty()) {
    hbclient_messenger->mark_down(heartbeat_peers.begin()->second.con);
    heartbeat_peers.begin()->second.con->put();
    heartbeat_peers.erase(heartbeat_peers.begin());
  }
  failure_queue.clear();
  heartbeat_lock.Unlock();
}

void OSD::handle_osd_ping(MOSDPing *m)
{
  if (superblock.cluster_fsid != m->fsid) {
    dout(20) << "handle_osd_ping from " << m->get_source_inst()
	     << " bad fsid " << m->fsid << " != " << superblock.cluster_fsid << dendl;
    m->put();
    return;
  }

  int from = m->get_source().num();

  heartbeat_lock.Lock();

  OSDMapRef curmap = service.get_osdmap();
  
  switch (m->op) {

  case MOSDPing::PING:
    {
      if (g_conf->osd_debug_drop_ping_probability > 0) {
	if (debug_heartbeat_drops_remaining.count(from)) {
	  if (debug_heartbeat_drops_remaining[from] == 0) {
	    debug_heartbeat_drops_remaining.erase(from);
	  } else {
	    debug_heartbeat_drops_remaining[from]--;
	    dout(5) << "Dropping heartbeat from " << from
		    << ", " << debug_heartbeat_drops_remaining[from]
		    << " remaining to drop" << dendl;
	    break;
	  }
	} else if (g_conf->osd_debug_drop_ping_probability >
	           ((((double)(rand()%100))/100.0))) {
	  debug_heartbeat_drops_remaining[from] =
	    g_conf->osd_debug_drop_ping_duration;
	  dout(5) << "Dropping heartbeat from " << from
		  << ", " << debug_heartbeat_drops_remaining[from]
		  << " remaining to drop" << dendl;
	  break;
	}
      }
      Message *r = new MOSDPing(monc->get_fsid(),
				curmap->get_epoch(),
				MOSDPing::PING_REPLY,
				m->stamp);
      hbserver_messenger->send_message(r, m->get_connection());

      if (curmap->is_up(from)) {
	note_peer_epoch(from, m->map_epoch);
	if (is_active()) {
	  ConnectionRef con = service.get_con_osd_cluster(from, curmap->get_epoch());
	  if (con) {
	    _share_map_outgoing(from, con.get());
	  }
	}
      }
    }
    break;

  case MOSDPing::PING_REPLY:
    {
      map<int,HeartbeatInfo>::iterator i = heartbeat_peers.find(from);
      if (i != heartbeat_peers.end()) {
	dout(25) << "handle_osd_ping got reply from osd." << from
		 << " first_rx " << i->second.first_tx
		 << " last_tx " << i->second.last_tx
		 << " last_rx " << i->second.last_rx << " -> " << m->stamp
		 << dendl;
	i->second.last_rx = m->stamp;
      }

      if (m->map_epoch &&
	  curmap->is_up(from)) {
	note_peer_epoch(from, m->map_epoch);
	if (is_active()) {
	  ConnectionRef con = service.get_con_osd_cluster(from, curmap->get_epoch());
	  if (con) {
	    _share_map_outgoing(from, con.get());
	  }
	}
      }

      // Cancel false reports
      if (failure_queue.count(from))
	failure_queue.erase(from);
      if (failure_pending.count(from)) {
	send_still_alive(curmap->get_epoch(), failure_pending[from]);
	failure_pending.erase(from);
      }
    }
    break;

  case MOSDPing::YOU_DIED:
    dout(10) << "handle_osd_ping " << m->get_source_inst() << " says i am down in " << m->map_epoch
	     << dendl;
    monc->sub_want("osdmap", m->map_epoch, CEPH_SUBSCRIBE_ONETIME);
    monc->renew_subs();
    break;
  }

  heartbeat_lock.Unlock();
  m->put();
}

void OSD::heartbeat_entry()
{
  heartbeat_lock.Lock();
  while (!heartbeat_stop) {
    heartbeat();

    double wait = .5 + ((float)(rand() % 10)/10.0) * (float)g_conf->osd_heartbeat_interval;
    utime_t w;
    w.set_from_double(wait);
    dout(30) << "heartbeat_entry sleeping for " << wait << dendl;
    heartbeat_cond.WaitInterval(g_ceph_context, heartbeat_lock, w);
    dout(30) << "heartbeat_entry woke up" << dendl;
  }
  heartbeat_lock.Unlock();
}

void OSD::heartbeat_check()
{
  assert(heartbeat_lock.is_locked());

  // check for incoming heartbeats (move me elsewhere?)
  utime_t cutoff = ceph_clock_now(g_ceph_context);
  cutoff -= g_conf->osd_heartbeat_grace;
  for (map<int,HeartbeatInfo>::iterator p = heartbeat_peers.begin();
       p != heartbeat_peers.end();
       p++) {
    dout(25) << "heartbeat_check osd." << p->first
	     << " first_tx " << p->second.first_tx
	     << " last_tx " << p->second.last_tx
	     << " last_rx " << p->second.last_rx
	     << dendl;
    if (p->second.last_rx == utime_t()) {
      if (p->second.last_tx == utime_t() ||
	  p->second.first_tx > cutoff)
	continue;  // just started sending recently
      derr << "heartbeat_check: no reply from osd." << p->first
	   << " ever, first ping sent " << p->second.first_tx
	   << " (cutoff " << cutoff << ")" << dendl;

      // fail
      failure_queue[p->first] = p->second.last_tx;
    } else {
      if (p->second.last_rx > cutoff)
	continue;  // got recent reply
      derr << "heartbeat_check: no reply from osd." << p->first
	   << " since " << p->second.last_rx
	   << " (cutoff " << cutoff << ")" << dendl;

      // fail
      failure_queue[p->first] = p->second.last_rx;
    }
  }
}

void OSD::heartbeat()
{
  dout(30) << "heartbeat" << dendl;

  // get CPU load avg
  double loadavgs[1];
  if (getloadavg(loadavgs, 1) == 1)
    logger->set(l_osd_loadavg, 100 * loadavgs[0]);

  dout(30) << "heartbeat checking stats" << dendl;

  // refresh stats?
  {
    Mutex::Locker lock(stat_lock);
    update_osd_stat();
  }

  dout(5) << "heartbeat: " << osd_stat << dendl;

  utime_t now = ceph_clock_now(g_ceph_context);

  // send heartbeats
  for (map<int,HeartbeatInfo>::iterator i = heartbeat_peers.begin();
       i != heartbeat_peers.end();
       i++) {
    int peer = i->first;
    dout(30) << "heartbeat allocating ping for osd." << peer << dendl;
    Message *m = new MOSDPing(monc->get_fsid(),
			      service.get_osdmap()->get_epoch(),
			      MOSDPing::PING,
			      now);
    i->second.last_tx = now;
    if (i->second.first_tx == utime_t())
      i->second.first_tx = now;
    dout(30) << "heartbeat sending ping to osd." << peer << dendl;
    hbclient_messenger->send_message(m, i->second.con);
  }

  dout(30) << "heartbeat check" << dendl;
  heartbeat_check();

  logger->set(l_osd_hb_to, heartbeat_peers.size());
  logger->set(l_osd_hb_from, 0);
  
  // hmm.. am i all alone?
  dout(30) << "heartbeat lonely?" << dendl;
  if (heartbeat_peers.empty()) {
    if (now - last_mon_heartbeat > g_conf->osd_mon_heartbeat_interval && is_active()) {
      last_mon_heartbeat = now;
      dout(10) << "i have no heartbeat peers; checking mon for new map" << dendl;
      monc->sub_want("osdmap", osdmap->get_epoch() + 1, CEPH_SUBSCRIBE_ONETIME);
      monc->renew_subs();
    }
  }

  dout(30) << "heartbeat done" << dendl;
}

bool OSD::heartbeat_reset(Connection *con)
{
  HeartbeatSession *s = (HeartbeatSession*)con->get_priv();
  if (s) {
    heartbeat_lock.Lock();
    map<int,HeartbeatInfo>::iterator p = heartbeat_peers.find(s->peer);
    if (p != heartbeat_peers.end() &&
	p->second.con == con) {
      ConnectionRef newcon = service.get_con_osd_hb(p->second.peer, p->second.epoch);
      if (!newcon) {
	dout(10) << "heartbeat_reset reopen failed hb con " << con << " but failed to reopen" << dendl;
      } else {
	dout(10) << "heartbeat_reset reopen failed hb con " << con << dendl;
	p->second.con = newcon.get();
	p->second.con->get();
	p->second.con->set_priv(s);
      }
    } else {
      dout(10) << "heartbeat_reset closing (old) failed hb con " << con << dendl;
    }
    hbclient_messenger->mark_down(con);
    heartbeat_lock.Unlock();
    s->put();
  }
  return true;
}



// =========================================

void OSD::tick()
{
  assert(osd_lock.is_locked());
  dout(5) << "tick" << dendl;

  logger->set(l_osd_buf, buffer::get_total_alloc());

  if (is_active()) {
    // periodically kick recovery work queue
    recovery_tp.wake();

    if (!scrub_random_backoff()) {
      sched_scrub();
    }

    map_lock.get_read();

    maybe_update_heartbeat_peers();

    heartbeat_lock.Lock();
    heartbeat_check();
    heartbeat_lock.Unlock();

    check_replay_queue();

    // mon report?
    utime_t now = ceph_clock_now(g_ceph_context);
    if (outstanding_pg_stats &&
	(now - g_conf->osd_mon_ack_timeout) > last_pg_stats_ack) {
      dout(1) << "mon hasn't acked PGStats in " << now - last_pg_stats_ack
	      << " seconds, reconnecting elsewhere" << dendl;
      monc->reopen_session();
      last_pg_stats_ack = ceph_clock_now(g_ceph_context);  // reset clock
      last_pg_stats_sent = utime_t();
    }
    if (now - last_pg_stats_sent > g_conf->osd_mon_report_interval_max) {
      osd_stat_updated = true;
      do_mon_report();
    } else if (now - last_mon_report > g_conf->osd_mon_report_interval_min) {
      do_mon_report();
    }

    map_lock.put_read();
  }

  // only do waiters if dispatch() isn't currently running.  (if it is,
  // it'll do the waiters, and doing them here may screw up ordering
  // of op_queue vs handle_osd_map.)
  if (!dispatch_running) {
    dispatch_running = true;
    do_waiters();
    dispatch_running = false;
    dispatch_cond.Signal();
  }

  check_ops_in_flight();

  timer.add_event_after(1.0, new C_Tick(this));
}

void OSD::check_ops_in_flight()
{
  vector<string> warnings;
  if (op_tracker.check_ops_in_flight(warnings)) {
    for (vector<string>::iterator i = warnings.begin();
        i != warnings.end();
        ++i) {
      clog.warn() << *i;
    }
  }
  return;
}

<<<<<<< HEAD
void OSD::dump_ops_in_flight(ostream& ss)
{
  op_tracker.dump_ops_in_flight(ss);
}

// Usage:
//   setomapval <pool-id> <obj-name> <key> <val>
//   rmomapkey <pool-id> <obj-name> <key>
//   setomapheader <pool-id> <obj-name> <header>
void TestOpsSocketHook::test_ops(OSDService *service, ObjectStore *store,
     std::string command, std::string args, ostream &ss)
{
  //Test support
  //Support changing the omap on a single osd by using the Admin Socket to
  //directly request the osd make a change.
  if (command == "setomapval" || command == "rmomapkey" ||
        command == "setomapheader" || command == "getomap") {
    std::vector<std::string> argv;
    pg_t rawpg, pgid;
    int64_t pool;
    OSDMapRef curmap = service->get_osdmap();
    int r;

    argv.push_back(command);
    string_to_vec(argv, args);
    int argc = argv.size();

    if (argc < 3) {
      ss << "Illegal request";
      return;
    }
 
    pool = curmap->const_lookup_pg_pool_name(argv[1].c_str());
    //If we can't find it my name then maybe id specified
    if (pool < 0 && isdigit(argv[1].c_str()[0]))
      pool = atoll(argv[1].c_str());
    r = -1;
    if (pool >= 0)
        r = curmap->object_locator_to_pg(object_t(argv[2]),
          object_locator_t(pool), rawpg);
    if (r < 0) {
        ss << "Invalid pool " << argv[1];
        return;
    }
    pgid = curmap->raw_pg_to_pg(rawpg);

    hobject_t obj(object_t(argv[2]), string(""), CEPH_NOSNAP, rawpg.ps(), pool);
    ObjectStore::Transaction t;

    if (command == "setomapval") {
      if (argc != 5) {
        ss << "usage: setomapval <pool> <obj-name> <key> <val>";
        return;
      }
      map<string, bufferlist> newattrs;
      bufferlist val;
      string key(argv[3]);
 
      val.append(argv[4]);
      newattrs[key] = val;
      t.omap_setkeys(coll_t(pgid), obj, newattrs);
      r = store->apply_transaction(t);
      if (r < 0)
        ss << "error=" << r;
      else
        ss << "ok";
    } else if (command == "rmomapkey") {
      if (argc != 4) {
        ss << "usage: rmomapkey <pool> <obj-name> <key>";
        return;
      }
      set<string> keys;

      keys.insert(string(argv[3]));
      t.omap_rmkeys(coll_t(pgid), obj, keys);
      r = store->apply_transaction(t);
      if (r < 0)
        ss << "error=" << r;
      else
        ss << "ok";
    } else if (command == "setomapheader") {
      if (argc != 4) {
        ss << "usage: setomapheader <pool> <obj-name> <header>";
        return;
      }
      bufferlist newheader;

      newheader.append(argv[3]);
      t.omap_setheader(coll_t(pgid), obj, newheader);
      r = store->apply_transaction(t);
      if (r < 0)
        ss << "error=" << r;
      else
        ss << "ok";
    } else if (command == "getomap") {
      if (argc != 3) {
        ss << "usage: getomap <pool> <obj-name>";
        return;
      }
      //Debug: Output entire omap
      bufferlist hdrbl;
      map<string, bufferlist> keyvals;
      r = store->omap_get(coll_t(pgid), obj, &hdrbl, &keyvals);
      if (r >= 0) {
          ss << "header=" << string(hdrbl.c_str(), hdrbl.length());
          for (map<string, bufferlist>::iterator it = keyvals.begin();
              it != keyvals.end(); it++)
            ss << " key=" << (*it).first << " val="
               << string((*it).second.c_str(), (*it).second.length());
      } else {
          ss << "error=" << r;
      }
    }
    return;
  }
  ss << "Internal error - command=" << command;
  return;
}

=======
>>>>>>> 73a96936
// =========================================
void OSD::RemoveWQ::_process(boost::tuple<coll_t, SequencerRef, DeletingStateRef> *item)
{
  coll_t &coll = item->get<0>();
  ObjectStore::Sequencer *osr = item->get<1>().get();
  if (osr)
    osr->flush();
  vector<hobject_t> olist;
  store->collection_list(coll, olist);
  //*_dout << "OSD::RemoveWQ::_process removing coll " << coll << std::endl;
  int64_t num = 0;
  ObjectStore::Transaction *t = new ObjectStore::Transaction;
  for (vector<hobject_t>::iterator i = olist.begin();
       i != olist.end();
       ++i, ++num) {
    t->remove(coll, *i);
    if (num >= g_conf->osd_target_transaction_size) {
      store->apply_transaction(osr, *t);
      delete t;
      t = new ObjectStore::Transaction;
      num = 0;
    }
  }
  t->remove_collection(coll);
  store->apply_transaction(*t);
  delete t;
  delete item;
}
// =========================================

void OSD::do_mon_report()
{
  dout(7) << "do_mon_report" << dendl;

  utime_t now(ceph_clock_now(g_ceph_context));
  last_mon_report = now;

  // do any pending reports
  send_alive();
  service.send_pg_temp();
  send_failures();
  send_pg_stats(now);
}

void OSD::ms_handle_connect(Connection *con)
{
  if (con->get_peer_type() == CEPH_ENTITY_TYPE_MON) {
    Mutex::Locker l(osd_lock);
    dout(10) << "ms_handle_connect on mon" << dendl;
    if (is_booting()) {
      start_boot();
    } else {
      send_alive();
      service.send_pg_temp();
      send_failures();
      send_pg_stats(ceph_clock_now(g_ceph_context));

      monc->sub_want("osd_pg_creates", 0, CEPH_SUBSCRIBE_ONETIME);
      monc->renew_subs();
    }
  }
}

void OSD::put_object_context(void *_obc, pg_t pgid)
{
  ReplicatedPG::ObjectContext *obc = (ReplicatedPG::ObjectContext *)_obc;
  ReplicatedPG *pg = (ReplicatedPG *)lookup_lock_raw_pg(pgid);
  // If pg is being deleted, (which is the only case in which
  // it will be NULL) it will clean up its object contexts itself
  if (pg) {
    pg->put_object_context(obc);
    pg->unlock();
  }
}

void OSD::complete_notify(void *_notif, void *_obc)
{
  ReplicatedPG::ObjectContext *obc = (ReplicatedPG::ObjectContext *)_obc;
  Watch::Notification *notif = (Watch::Notification *)_notif;
  dout(10) << "complete_notify " << notif << " got the last reply from pending watchers, can send response now" << dendl;
  MWatchNotify *reply = notif->reply;
  client_messenger->send_message(reply, notif->session->con);
  notif->session->put();
  notif->session->con->put();
  service.watch->remove_notification(notif);
  if (notif->timeout)
    service.watch_timer.cancel_event(notif->timeout);
  map<Watch::Notification *, bool>::iterator iter = obc->notifs.find(notif);
  if (iter != obc->notifs.end())
    obc->notifs.erase(iter);
  delete notif;
}

void OSD::ack_notification(entity_name_t& name, void *_notif, void *_obc, ReplicatedPG *pg)
{
  assert(service.watch_lock.is_locked());
  pg->assert_locked();
  Watch::Notification *notif = (Watch::Notification *)_notif;
  dout(10) << "ack_notification " << name << " notif " << notif << " id " << notif->id << dendl;
  if (service.watch->ack_notification(name, notif)) {
    complete_notify(notif, _obc);
    pg->put_object_context(static_cast<ReplicatedPG::ObjectContext *>(_obc));
  }
}

void OSD::handle_watch_timeout(void *obc,
			       ReplicatedPG *pg,
			       entity_name_t entity,
			       utime_t expire)
{
  // watch_lock is inside pg->lock; handle_watch_timeout checks for the race.
  service.watch_lock.Unlock();
  pg->lock();
  service.watch_lock.Lock();

  pg->handle_watch_timeout(obc, entity, expire);
  pg->unlock();
  pg->put();
}

void OSD::disconnect_session_watches(Session *session)
{
  // get any watched obc's
  map<ReplicatedPG::ObjectContext *, pg_t> obcs;
  service.watch_lock.Lock();
  for (map<void *, pg_t>::iterator iter = session->watches.begin(); iter != session->watches.end(); ++iter) {
    ReplicatedPG::ObjectContext *obc = (ReplicatedPG::ObjectContext *)iter->first;
    obcs[obc] = iter->second;
  }
  service.watch_lock.Unlock();

  for (map<ReplicatedPG::ObjectContext *, pg_t>::iterator oiter = obcs.begin(); oiter != obcs.end(); ++oiter) {
    ReplicatedPG::ObjectContext *obc = (ReplicatedPG::ObjectContext *)oiter->first;
    dout(10) << "obc=" << (void *)obc << dendl;

    ReplicatedPG *pg = static_cast<ReplicatedPG *>(lookup_lock_raw_pg(oiter->second));
    if (!pg) {
      /* pg removed between watch_unlock.Unlock() and now, all related
       * watch structures would have been cleaned up in remove_watchers_and_notifies
       */
      continue; 
    }
    service.watch_lock.Lock();

    if (!session->watches.count((void*)obc)) {
      // Raced with watch removal, obc is invalid
      service.watch_lock.Unlock();
      pg->unlock();
      continue;
    }

    /* NOTE! fix this one, should be able to just lookup entity name,
       however, we currently only keep EntityName on the session and not
       entity_name_t. */
    map<entity_name_t, Session *>::iterator witer = obc->watchers.begin();
    while (1) {
      while (witer != obc->watchers.end() && witer->second == session) {
        dout(10) << "removing watching session entity_name=" << session->entity_name
		<< " from " << obc->obs.oi << dendl;
	entity_name_t entity = witer->first;
	watch_info_t& w = obc->obs.oi.watchers[entity];
	utime_t expire = ceph_clock_now(g_ceph_context);
	expire += w.timeout_seconds;
	pg->register_unconnected_watcher(obc, entity, expire);
	dout(10) << " disconnected watch " << w << " by " << entity << " session " << session
		 << ", expires " << expire << dendl;
        obc->watchers.erase(witer++);
	pg->put_object_context(obc);
	session->con->put();
	session->put();
      }
      if (witer == obc->watchers.end())
        break;
      ++witer;
    }
    service.watch_lock.Unlock();
    pg->unlock();
  }
}

bool OSD::ms_handle_reset(Connection *con)
{
  dout(1) << "OSD::ms_handle_reset()" << dendl;
  OSD::Session *session = (OSD::Session *)con->get_priv();
  if (!session)
    return false;
  disconnect_session_watches(session);
  session->put();
  return true;
}

void OSD::handle_notify_timeout(void *_notif)
{
  assert(service.watch_lock.is_locked());
  Watch::Notification *notif = (Watch::Notification *)_notif;
  dout(10) << "OSD::handle_notify_timeout notif " << notif << " id " << notif->id << dendl;

  ReplicatedPG::ObjectContext *obc = (ReplicatedPG::ObjectContext *)notif->obc;

  pg_t pgid = notif->pgid;

  complete_notify(_notif, obc);
  service.watch_lock.Unlock(); /* drop lock to change locking order */

  put_object_context(obc, pgid);
  service.watch_lock.Lock();
  /* exiting with watch_lock held */
}

struct C_OSD_GetVersion : public Context {
  OSD *osd;
  uint64_t oldest, newest;
  C_OSD_GetVersion(OSD *o) : osd(o), oldest(0), newest(0) {}
  void finish(int r) {
    if (r >= 0)
      osd->_maybe_boot(oldest, newest);
  }
};

void OSD::start_boot()
{
  dout(10) << "start_boot - have maps " << superblock.oldest_map
	   << ".." << superblock.newest_map << dendl;
  C_OSD_GetVersion *c = new C_OSD_GetVersion(this);
  monc->get_version("osdmap", &c->newest, &c->oldest, c);
}

void OSD::_maybe_boot(epoch_t oldest, epoch_t newest)
{
  Mutex::Locker l(osd_lock);
  dout(10) << "_maybe_boot mon has osdmaps " << oldest << ".." << newest << dendl;

  if (is_initializing()) {
    dout(10) << "still initializing" << dendl;
    return;
  }

  // if our map within recent history, try to add ourselves to the osdmap.
  if (osdmap->test_flag(CEPH_OSDMAP_NOUP)) {
    dout(5) << "osdmap NOUP flag is set, waiting for it to clear" << dendl;
  } else if (!g_ceph_context->get_heartbeat_map()->is_healthy()) {
    dout(1) << "internal heartbeats indicate we are not healthy; waiting to boot" << dendl;
  } else if (osdmap->get_epoch() >= oldest - 1 &&
	     osdmap->get_epoch() + g_conf->osd_map_message_max > newest) {
    _send_boot();
    return;
  }
  
  // get all the latest maps
  if (osdmap->get_epoch() > oldest)
    monc->sub_want("osdmap", osdmap->get_epoch(), CEPH_SUBSCRIBE_ONETIME);
  else
    monc->sub_want("osdmap", oldest - 1, CEPH_SUBSCRIBE_ONETIME);
  monc->renew_subs();
}

void OSD::_send_boot()
{
  dout(10) << "_send_boot" << dendl;
  entity_addr_t cluster_addr = cluster_messenger->get_myaddr();
  if (cluster_addr.is_blank_ip()) {
    int port = cluster_addr.get_port();
    cluster_addr = client_messenger->get_myaddr();
    cluster_addr.set_port(port);
    cluster_messenger->set_addr_unknowns(cluster_addr);
    dout(10) << " assuming cluster_addr ip matches client_addr" << dendl;
  }
  entity_addr_t hb_addr = hbserver_messenger->get_myaddr();
  if (hb_addr.is_blank_ip()) {
    int port = hb_addr.get_port();
    hb_addr = cluster_addr;
    hb_addr.set_port(port);
    hbserver_messenger->set_addr_unknowns(hb_addr);
    dout(10) << " assuming hb_addr ip matches cluster_addr" << dendl;
  }
  MOSDBoot *mboot = new MOSDBoot(superblock, boot_epoch, hb_addr, cluster_addr);
  dout(10) << " client_addr " << client_messenger->get_myaddr()
	   << ", cluster_addr " << cluster_addr
	   << ", hb addr " << hb_addr
	   << dendl;
  monc->send_mon_message(mboot);
}

void OSD::queue_want_up_thru(epoch_t want)
{
  map_lock.get_read();
  epoch_t cur = osdmap->get_up_thru(whoami);
  if (want > up_thru_wanted) {
    dout(10) << "queue_want_up_thru now " << want << " (was " << up_thru_wanted << ")" 
	     << ", currently " << cur
	     << dendl;
    up_thru_wanted = want;

    // expedite, a bit.  WARNING this will somewhat delay other mon queries.
    last_mon_report = ceph_clock_now(g_ceph_context);
    send_alive();
  } else {
    dout(10) << "queue_want_up_thru want " << want << " <= queued " << up_thru_wanted 
	     << ", currently " << cur
	     << dendl;
  }
  map_lock.put_read();
}

void OSD::send_alive()
{
  if (!osdmap->exists(whoami))
    return;
  epoch_t up_thru = osdmap->get_up_thru(whoami);
  dout(10) << "send_alive up_thru currently " << up_thru << " want " << up_thru_wanted << dendl;
  if (up_thru_wanted > up_thru) {
    up_thru_pending = up_thru_wanted;
    dout(10) << "send_alive want " << up_thru_wanted << dendl;
    monc->send_mon_message(new MOSDAlive(osdmap->get_epoch(), up_thru_wanted));
  }
}

void OSDService::send_message_osd_cluster(int peer, Message *m, epoch_t from_epoch)
{
  Mutex::Locker l(pre_publish_lock);

  // service map is always newer/newest
  assert(from_epoch <= next_osdmap->get_epoch());

  if (next_osdmap->is_down(peer) ||
      next_osdmap->get_info(peer).up_from > from_epoch) {
    m->put();
    return;
  }
  osd->cluster_messenger->send_message(m, next_osdmap->get_cluster_inst(peer));
}

ConnectionRef OSDService::get_con_osd_cluster(int peer, epoch_t from_epoch)
{
  Mutex::Locker l(pre_publish_lock);

  // service map is always newer/newest
  assert(from_epoch <= next_osdmap->get_epoch());

  if (next_osdmap->is_down(peer) ||
      next_osdmap->get_info(peer).up_from > from_epoch) {
    return NULL;
  }
  ConnectionRef ret(
    osd->cluster_messenger->get_connection(next_osdmap->get_cluster_inst(peer)));
  ret->put(); // Ref from get_connection
  return ret;
}

ConnectionRef OSDService::get_con_osd_hb(int peer, epoch_t from_epoch)
{
  Mutex::Locker l(pre_publish_lock);

  // service map is always newer/newest
  assert(from_epoch <= next_osdmap->get_epoch());

  if (next_osdmap->is_down(peer) ||
      next_osdmap->get_info(peer).up_from > from_epoch) {
    return NULL;
  }
  ConnectionRef ret(
    osd->hbclient_messenger->get_connection(next_osdmap->get_hb_inst(peer)));
  ret->put(); // Ref from get_connection
  return ret;
}

void OSDService::queue_want_pg_temp(pg_t pgid, vector<int>& want)
{
  Mutex::Locker l(pg_temp_lock);
  pg_temp_wanted[pgid] = want;
}

void OSDService::send_pg_temp()
{
  Mutex::Locker l(pg_temp_lock);
  if (pg_temp_wanted.empty())
    return;
  dout(10) << "send_pg_temp " << pg_temp_wanted << dendl;
  MOSDPGTemp *m = new MOSDPGTemp(osdmap->get_epoch());
  m->pg_temp = pg_temp_wanted;
  monc->send_mon_message(m);
}

void OSD::send_failures()
{
  bool locked = false;
  if (!failure_queue.empty()) {
    heartbeat_lock.Lock();
    locked = true;
  }
  utime_t now = ceph_clock_now(g_ceph_context);
  while (!failure_queue.empty()) {
    int osd = failure_queue.begin()->first;
    int failed_for = (int)(double)(now - failure_queue.begin()->second);
    entity_inst_t i = osdmap->get_inst(osd);
    monc->send_mon_message(new MOSDFailure(monc->get_fsid(), i, failed_for, osdmap->get_epoch()));
    failure_pending[osd] = i;
    failure_queue.erase(osd);
  }
  if (locked) heartbeat_lock.Unlock();
}

void OSD::send_still_alive(epoch_t epoch, const entity_inst_t &i)
{
  MOSDFailure *m = new MOSDFailure(monc->get_fsid(), i, 0, epoch);
  m->is_failed = false;
  monc->send_mon_message(m);
}

void OSD::send_pg_stats(const utime_t &now)
{
  assert(osd_lock.is_locked());

  dout(20) << "send_pg_stats" << dendl;

  stat_lock.Lock();
  osd_stat_t cur_stat = osd_stat;
  stat_lock.Unlock();
   
  pg_stat_queue_lock.Lock();

  if (osd_stat_updated || !pg_stat_queue.empty()) {
    last_pg_stats_sent = now;
    osd_stat_updated = false;

    dout(10) << "send_pg_stats - " << pg_stat_queue.size() << " pgs updated" << dendl;

    utime_t had_for(now);
    had_for -= had_map_since;

    MPGStats *m = new MPGStats(monc->get_fsid(), osdmap->get_epoch(), had_for);
    m->set_tid(++pg_stat_tid);
    m->osd_stat = cur_stat;

    xlist<PG*>::iterator p = pg_stat_queue.begin();
    while (!p.end()) {
      PG *pg = *p;
      ++p;
      if (!pg->is_primary()) {  // we hold map_lock; role is stable.
	pg->stat_queue_item.remove_myself();
	pg->put();
	continue;
      }
      pg->pg_stats_lock.Lock();
      if (pg->pg_stats_valid) {
	m->pg_stat[pg->info.pgid] = pg->pg_stats_stable;
	dout(25) << " sending " << pg->info.pgid << " " << pg->pg_stats_stable.reported << dendl;
      } else {
	dout(25) << " NOT sending " << pg->info.pgid << " " << pg->pg_stats_stable.reported << ", not valid" << dendl;
      }
      pg->pg_stats_lock.Unlock();
    }

    if (!outstanding_pg_stats) {
      outstanding_pg_stats = true;
      last_pg_stats_ack = ceph_clock_now(g_ceph_context);
    }
    monc->send_mon_message(m);
  }

  pg_stat_queue_lock.Unlock();
}

void OSD::handle_pg_stats_ack(MPGStatsAck *ack)
{
  dout(10) << "handle_pg_stats_ack " << dendl;

  if (!require_mon_peer(ack)) {
    ack->put();
    return;
  }

  last_pg_stats_ack = ceph_clock_now(g_ceph_context);

  pg_stat_queue_lock.Lock();

  if (ack->get_tid() > pg_stat_tid_flushed) {
    pg_stat_tid_flushed = ack->get_tid();
    pg_stat_queue_cond.Signal();
  }

  xlist<PG*>::iterator p = pg_stat_queue.begin();
  while (!p.end()) {
    PG *pg = *p;
    pg->get();
    ++p;

    if (ack->pg_stat.count(pg->info.pgid)) {
      eversion_t acked = ack->pg_stat[pg->info.pgid];
      pg->pg_stats_lock.Lock();
      if (acked == pg->pg_stats_stable.reported) {
	dout(25) << " ack on " << pg->info.pgid << " " << pg->pg_stats_stable.reported << dendl;
	pg->stat_queue_item.remove_myself();
	pg->put();
      } else {
	dout(25) << " still pending " << pg->info.pgid << " " << pg->pg_stats_stable.reported
		 << " > acked " << acked << dendl;
      }
      pg->pg_stats_lock.Unlock();
    } else {
      dout(30) << " still pending " << pg->info.pgid << " " << pg->pg_stats_stable.reported << dendl;
    }
    pg->put();
  }
  
  if (!pg_stat_queue.size()) {
    outstanding_pg_stats = false;
  }

  pg_stat_queue_lock.Unlock();

  ack->put();
}

void OSD::flush_pg_stats()
{
  dout(10) << "flush_pg_stats" << dendl;
  utime_t now = ceph_clock_now(cct);
  send_pg_stats(now);

  osd_lock.Unlock();

  pg_stat_queue_lock.Lock();
  uint64_t tid = pg_stat_tid;
  dout(10) << "flush_pg_stats waiting for stats tid " << tid << " to flush" << dendl;
  while (tid > pg_stat_tid_flushed)
    pg_stat_queue_cond.Wait(pg_stat_queue_lock);
  dout(10) << "flush_pg_stats finished waiting for stats tid " << tid << " to flush" << dendl;
  pg_stat_queue_lock.Unlock();

  osd_lock.Lock();
}


void OSD::handle_command(MMonCommand *m)
{
  if (!require_mon_peer(m))
    return;

  Command *c = new Command(m->cmd, m->get_tid(), m->get_data(), NULL);
  command_wq.queue(c);
  m->put();
}

void OSD::handle_command(MCommand *m)
{
  Connection *con = m->get_connection();
  Session *session = (Session *)con->get_priv();
  if (!session) {
    client_messenger->send_message(new MCommandReply(m, -EPERM), con);
    m->put();
    return;
  }

  OSDCap& caps = session->caps;
  session->put();

  if (!caps.allow_all() || m->get_source().is_mon()) {
    client_messenger->send_message(new MCommandReply(m, -EPERM), con);
    m->put();
    return;
  }

  Command *c = new Command(m->cmd, m->get_tid(), m->get_data(), con);
  command_wq.queue(c);

  m->put();
}

void OSD::do_command(Connection *con, tid_t tid, vector<string>& cmd, bufferlist& data)
{
  int r = 0;
  ostringstream ss;
  bufferlist odata;

  dout(20) << "do_command tid " << tid << " " << cmd << dendl;

  if (cmd.size() == 0) {
    ss << "no command given";
    goto out;
  }
  else if (cmd[0] == "version") {
    ss << pretty_version_to_str();
    goto out;
  }
  else if (cmd[0] == "injectargs") {
    if (cmd.size() < 2) {
      r = -EINVAL;
      ss << "ignoring empty injectargs";
      goto out;
    }
    osd_lock.Unlock();
    g_conf->injectargs(cmd[1], &ss);
    osd_lock.Lock();
  }

  else if (cmd[0] == "pg") {
    pg_t pgid;

    if (cmd.size() < 2) {
      ss << "no pgid specified";
      r = -EINVAL;
    } else if (!pgid.parse(cmd[1].c_str())) {
      ss << "couldn't parse pgid '" << cmd[1] << "'";
      r = -EINVAL;
    } else {
      PG *pg = _lookup_lock_pg(pgid);
      if (!pg) {
	ss << "i don't have pgid " << pgid;
	r = -ENOENT;
      } else {
	cmd.erase(cmd.begin(), cmd.begin() + 2);
	r = pg->do_command(cmd, ss, data, odata);
	pg->unlock();
      }
    }
  }

  else if (cmd[0] == "bench") {
    uint64_t count = 1 << 30;  // 1gb
    uint64_t bsize = 4 << 20;
    if (cmd.size() > 1)
      bsize = atoll(cmd[1].c_str());
    if (cmd.size() > 2)
      count = atoll(cmd[2].c_str());
    
    bufferlist bl;
    bufferptr bp(bsize);
    bp.zero();
    bl.push_back(bp);

    ObjectStore::Transaction *cleanupt = new ObjectStore::Transaction;

    store->sync_and_flush();
    utime_t start = ceph_clock_now(g_ceph_context);
    for (uint64_t pos = 0; pos < count; pos += bsize) {
      char nm[30];
      snprintf(nm, sizeof(nm), "disk_bw_test_%lld", (long long)pos);
      object_t oid(nm);
      hobject_t soid(sobject_t(oid, 0));
      ObjectStore::Transaction *t = new ObjectStore::Transaction;
      t->write(coll_t::META_COLL, soid, 0, bsize, bl);
      store->queue_transaction(NULL, t);
      cleanupt->remove(coll_t::META_COLL, soid);
    }
    store->sync_and_flush();
    utime_t end = ceph_clock_now(g_ceph_context);

    // clean up
    store->queue_transaction(NULL, cleanupt);

    uint64_t rate = (double)count / (end - start);
    ss << "bench: wrote " << prettybyte_t(count)
       << " in blocks of " << prettybyte_t(bsize) << " in "
       << (end-start) << " sec at " << prettybyte_t(rate) << "/sec";
  }

  else if (cmd.size() >= 1 && cmd[0] == "flush_pg_stats") {
    flush_pg_stats();
  }
  
  else if (cmd[0] == "heap") {
    if (ceph_using_tcmalloc()) {
      ceph_heap_profiler_handle_command(cmd, ss);
    } else {
      r = -EOPNOTSUPP;
      ss << "could not issue heap profiler command -- not using tcmalloc!";
    }
  }

  else if (cmd.size() > 1 && cmd[0] == "debug") {
    if (cmd.size() == 3 && cmd[1] == "dump_missing") {
      const string &file_name(cmd[2]);
      std::ofstream fout(file_name.c_str());
      if (!fout.is_open()) {
	ss << "failed to open file '" << file_name << "'";
	r = -EINVAL;
	goto out;
      }

      std::set <pg_t> keys;
      for (hash_map<pg_t, PG*>::const_iterator pg_map_e = pg_map.begin();
	   pg_map_e != pg_map.end(); ++pg_map_e) {
	keys.insert(pg_map_e->first);
      }

      fout << "*** osd " << whoami << ": dump_missing ***" << std::endl;
      for (std::set <pg_t>::iterator p = keys.begin();
	   p != keys.end(); ++p) {
	hash_map<pg_t, PG*>::iterator q = pg_map.find(*p);
	assert(q != pg_map.end());
	PG *pg = q->second;
	pg->lock();

	fout << *pg << std::endl;
	std::map<hobject_t, pg_missing_t::item>::iterator mend = pg->missing.missing.end();
	std::map<hobject_t, pg_missing_t::item>::iterator mi = pg->missing.missing.begin();
	for (; mi != mend; ++mi) {
	  fout << mi->first << " -> " << mi->second << std::endl;
	  map<hobject_t, set<int> >::const_iterator mli =
	    pg->missing_loc.find(mi->first);
	  if (mli == pg->missing_loc.end())
	    continue;
	  const set<int> &mls(mli->second);
	  if (mls.empty())
	    continue;
	  fout << "missing_loc: " << mls << std::endl;
	}
	pg->unlock();
	fout << std::endl;
      }

      fout.close();
    }
    else if (cmd.size() == 3 && cmd[1] == "kick_recovery_wq") {
      r = g_conf->set_val("osd_recovery_delay_start", cmd[2].c_str());
      if (r != 0) {
	ss << "kick_recovery_wq: error setting "
	   << "osd_recovery_delay_start to '" << cmd[2] << "': error "
	   << r;
	goto out;
      }
      g_conf->apply_changes(NULL);
      ss << "kicking recovery queue. set osd_recovery_delay_start "
	 << "to " << g_conf->osd_recovery_delay_start;
      defer_recovery_until = ceph_clock_now(g_ceph_context);
      defer_recovery_until += g_conf->osd_recovery_delay_start;
      recovery_wq.wake();
    }
  }

  else if (cmd[0] == "cpu_profiler") {
    cpu_profiler_handle_command(cmd, ss);
  }

  else if (cmd[0] == "dump_pg_recovery_stats") {
    stringstream s;
    pg_recovery_stats.dump(s);
    ss << "dump pg recovery stats: " << s.str();
  }

  else if (cmd[0] == "reset_pg_recovery_stats") {
    ss << "reset pg recovery stats";
    pg_recovery_stats.reset();
  }

  else {
    ss << "unrecognized command! " << cmd;
    r = -EINVAL;
  }

 out:
  string rs = ss.str();
  dout(0) << "do_command r=" << r << " " << rs << dendl;
  clog.info() << rs << "\n";
  if (con) {
    MCommandReply *reply = new MCommandReply(r, rs);
    reply->set_tid(tid);
    reply->set_data(odata);
    client_messenger->send_message(reply, con);
  }
  return;
}




// --------------------------------------
// dispatch

epoch_t OSD::get_peer_epoch(int peer)
{
  Mutex::Locker l(peer_map_epoch_lock);
  map<int,epoch_t>::iterator p = peer_map_epoch.find(peer);
  if (p == peer_map_epoch.end())
    return 0;
  return p->second;
}

epoch_t OSD::note_peer_epoch(int peer, epoch_t e)
{
  Mutex::Locker l(peer_map_epoch_lock);
  map<int,epoch_t>::iterator p = peer_map_epoch.find(peer);
  if (p != peer_map_epoch.end()) {
    if (p->second < e) {
      dout(10) << "note_peer_epoch osd." << peer << " has " << e << dendl;
      p->second = e;
    } else {
      dout(30) << "note_peer_epoch osd." << peer << " has " << p->second << " >= " << e << dendl;
    }
    return p->second;
  } else {
    dout(10) << "note_peer_epoch osd." << peer << " now has " << e << dendl;
    peer_map_epoch[peer] = e;
    return e;
  }
}
 
void OSD::forget_peer_epoch(int peer, epoch_t as_of) 
{
  Mutex::Locker l(peer_map_epoch_lock);
  map<int,epoch_t>::iterator p = peer_map_epoch.find(peer);
  if (p != peer_map_epoch.end()) {
    if (p->second <= as_of) {
      dout(10) << "forget_peer_epoch osd." << peer << " as_of " << as_of
	       << " had " << p->second << dendl;
      peer_map_epoch.erase(p);
    } else {
      dout(10) << "forget_peer_epoch osd." << peer << " as_of " << as_of
	       << " has " << p->second << " - not forgetting" << dendl;
    }
  }
}


bool OSD::_share_map_incoming(const entity_inst_t& inst, epoch_t epoch,
			      Session* session)
{
  bool shared = false;
  dout(20) << "_share_map_incoming " << inst << " " << epoch << dendl;
  //assert(osd_lock.is_locked());

  assert(is_active());

  // does client have old map?
  if (inst.name.is_client()) {
    bool sendmap = epoch < osdmap->get_epoch();
    if (sendmap && session) {
      if ( session->last_sent_epoch < osdmap->get_epoch() ) {
	session->last_sent_epoch = osdmap->get_epoch();
      }
      else {
	sendmap = false; //we don't need to send it out again
	dout(15) << inst.name << " already sent incremental to update from epoch "<< epoch << dendl;
      }
    }
    if (sendmap) {
      dout(10) << inst.name << " has old map " << epoch << " < " << osdmap->get_epoch() << dendl;
      send_incremental_map(epoch, inst);
      shared = true;
    }
  }

  // does peer have old map?
  if (inst.name.is_osd() &&
      osdmap->is_up(inst.name.num()) &&
      (osdmap->get_cluster_inst(inst.name.num()) == inst ||
       osdmap->get_hb_inst(inst.name.num()) == inst)) {
    // remember
    epoch_t has = note_peer_epoch(inst.name.num(), epoch);

    // share?
    if (has < osdmap->get_epoch()) {
      dout(10) << inst.name << " has old map " << epoch << " < " << osdmap->get_epoch() << dendl;
      note_peer_epoch(inst.name.num(), osdmap->get_epoch());
      send_incremental_map(epoch, osdmap->get_cluster_inst(inst.name.num()));
      shared = true;
    }
  }

  if (session)
    session->put();
  return shared;
}


void OSD::_share_map_outgoing(int peer, Connection *con, OSDMapRef map)
{
  if (!map)
    map = service.get_osdmap();

  // send map?
  epoch_t pe = get_peer_epoch(peer);
  if (pe) {
    if (pe < map->get_epoch()) {
      send_incremental_map(pe, con);
      note_peer_epoch(peer, map->get_epoch());
    } else
      dout(20) << "_share_map_outgoing " << con << " already has epoch " << pe << dendl;
  } else {
    dout(20) << "_share_map_outgoing " << con << " don't know epoch, doing nothing" << dendl;
    // no idea about peer's epoch.
    // ??? send recent ???
    // do nothing.
  }
}


bool OSD::heartbeat_dispatch(Message *m)
{
  dout(30) << "heartbeat_dispatch " << m << dendl;

  switch (m->get_type()) {
    
  case CEPH_MSG_PING:
    dout(10) << "ping from " << m->get_source_inst() << dendl;
    m->put();
    break;

  case MSG_OSD_PING:
    handle_osd_ping((MOSDPing*)m);
    break;

  default:
    return false;
  }

  return true;
}

bool OSD::ms_dispatch(Message *m)
{
  // lock!

  osd_lock.Lock();

  while (dispatch_running) {
    dout(10) << "ms_dispatch waiting for other dispatch thread to complete" << dendl;
    dispatch_cond.Wait(osd_lock);
  }
  dispatch_running = true;

  do_waiters();
  _dispatch(m);
  do_waiters();

  dispatch_running = false;
  dispatch_cond.Signal();

  osd_lock.Unlock();

  return true;
}

bool OSD::ms_get_authorizer(int dest_type, AuthAuthorizer **authorizer, bool force_new)
{
  dout(10) << "OSD::ms_get_authorizer type=" << ceph_entity_type_name(dest_type) << dendl;

  if (dest_type == CEPH_ENTITY_TYPE_MON)
    return true;

  if (force_new) {
    /* the MonClient checks keys every tick(), so we should just wait for that cycle
       to get through */
    if (monc->wait_auth_rotating(10) < 0)
      return false;
  }

  *authorizer = monc->auth->build_authorizer(dest_type);
  return *authorizer != NULL;
}


bool OSD::ms_verify_authorizer(Connection *con, int peer_type,
			       int protocol, bufferlist& authorizer_data, bufferlist& authorizer_reply,
			       bool& isvalid, CryptoKey& session_key)
{
  AuthAuthorizeHandler *authorize_handler = 0;
  switch (peer_type) {
  case CEPH_ENTITY_TYPE_MDS:
    /*
     * note: mds is technically a client from our perspective, but
     * this makes the 'cluster' consistent w/ monitor's usage.
     */
  case CEPH_ENTITY_TYPE_OSD:
    authorize_handler = authorize_handler_cluster_registry->get_handler(protocol);
    break;
  default:
    authorize_handler = authorize_handler_service_registry->get_handler(protocol);
  }
  if (!authorize_handler) {
    dout(0) << "No AuthAuthorizeHandler found for protocol " << protocol << dendl;
    isvalid = false;
    return true;
  }

  AuthCapsInfo caps_info;
  EntityName name;
  uint64_t global_id;
  uint64_t auid = CEPH_AUTH_UID_DEFAULT;

  isvalid = authorize_handler->verify_authorizer(g_ceph_context, monc->rotating_secrets,
						 authorizer_data, authorizer_reply, name, global_id, caps_info, session_key, &auid);

  if (isvalid) {
    Session *s = (Session *)con->get_priv();
    if (!s) {
      s = new Session;
      con->set_priv(s->get());
      s->con = con;
      dout(10) << " new session " << s << " con=" << s->con << " addr=" << s->con->get_peer_addr() << dendl;
    }

    s->entity_name = name;
    if (caps_info.allow_all)
      s->caps.set_allow_all();
    s->auid = auid;
 
    if (caps_info.caps.length() > 0) {
      bufferlist::iterator p = caps_info.caps.begin();
      string str;
      try {
	::decode(str, p);
      }
      catch (buffer::error& e) {
      }
      bool success = s->caps.parse(str);
      if (success)
	dout(10) << " session " << s << " " << s->entity_name << " has caps " << s->caps << " '" << str << "'" << dendl;
      else
	dout(10) << " session " << s << " " << s->entity_name << " failed to parse caps '" << str << "'" << dendl;
    }
    
    s->put();
  }
  return true;
};


void OSD::do_waiters()
{
  assert(osd_lock.is_locked());
  
  finished_lock.Lock();
  if (finished.empty()) {
    finished_lock.Unlock();
  } else {
    list<OpRequestRef> waiting;
    waiting.splice(waiting.begin(), finished);

    finished_lock.Unlock();
    
    dout(10) << "do_waiters -- start" << dendl;
    for (list<OpRequestRef>::iterator it = waiting.begin();
         it != waiting.end();
         it++)
      dispatch_op(*it);
    dout(10) << "do_waiters -- finish" << dendl;
  }
}

void OSD::dispatch_op(OpRequestRef op)
{
  switch (op->request->get_type()) {

  case MSG_OSD_PG_CREATE:
    handle_pg_create(op);
    break;

  case MSG_OSD_PG_NOTIFY:
    handle_pg_notify(op);
    break;
  case MSG_OSD_PG_QUERY:
    handle_pg_query(op);
    break;
  case MSG_OSD_PG_LOG:
    handle_pg_log(op);
    break;
  case MSG_OSD_PG_REMOVE:
    handle_pg_remove(op);
    break;
  case MSG_OSD_PG_INFO:
    handle_pg_info(op);
    break;
  case MSG_OSD_PG_TRIM:
    handle_pg_trim(op);
    break;
  case MSG_OSD_PG_MISSING:
    assert(0 ==
	   "received MOSDPGMissing; this message is supposed to be unused!?!");
    break;
  case MSG_OSD_PG_SCAN:
    handle_pg_scan(op);
    break;
  case MSG_OSD_PG_BACKFILL:
    handle_pg_backfill(op);
    break;

  case MSG_OSD_BACKFILL_RESERVE:
    handle_pg_backfill_reserve(op);
    break;
  case MSG_OSD_RECOVERY_RESERVE:
    handle_pg_recovery_reserve(op);
    break;

    // client ops
  case CEPH_MSG_OSD_OP:
    handle_op(op);
    break;

    // for replication etc.
  case MSG_OSD_SUBOP:
    handle_sub_op(op);
    break;
  case MSG_OSD_SUBOPREPLY:
    handle_sub_op_reply(op);
    break;
  }
}

void OSD::_dispatch(Message *m)
{
  assert(osd_lock.is_locked());
  dout(20) << "_dispatch " << m << " " << *m << dendl;
  Session *session = NULL;

  logger->set(l_osd_buf, buffer::get_total_alloc());

  switch (m->get_type()) {

    // -- don't need lock -- 
  case CEPH_MSG_PING:
    dout(10) << "ping from " << m->get_source() << dendl;
    m->put();
    break;

    // -- don't need OSDMap --

    // map and replication
  case CEPH_MSG_OSD_MAP:
    handle_osd_map((MOSDMap*)m);
    break;

    // osd
  case CEPH_MSG_SHUTDOWN:
    session = (Session *)m->get_connection()->get_priv();
    if (!session ||
	session->entity_name.is_mon() ||
	session->entity_name.is_osd())
      shutdown();
    else dout(0) << "shutdown message from connection with insufficient privs!"
		 << m->get_connection() << dendl;
    m->put();
    if (session)
      session->put();
    break;

  case MSG_PGSTATSACK:
    handle_pg_stats_ack((MPGStatsAck*)m);
    break;

  case MSG_MON_COMMAND:
    handle_command((MMonCommand*) m);
    break;
  case MSG_COMMAND:
    handle_command((MCommand*) m);
    break;

  case MSG_OSD_SCRUB:
    handle_scrub((MOSDScrub*)m);
    break;    

  case MSG_OSD_REP_SCRUB:
    handle_rep_scrub((MOSDRepScrub*)m);
    break;    

    // -- need OSDMap --

  default:
    {
      OpRequestRef op = op_tracker.create_request(m);
      op->mark_event("waiting_for_osdmap");
      // no map?  starting up?
      if (!osdmap) {
        dout(7) << "no OSDMap, not booted" << dendl;
        waiting_for_osdmap.push_back(op);
        break;
      }
      
      // need OSDMap
      dispatch_op(op);
    }
  }

  logger->set(l_osd_buf, buffer::get_total_alloc());

}

void OSD::handle_rep_scrub(MOSDRepScrub *m)
{
  dout(10) << "queueing MOSDRepScrub " << *m << dendl;
  rep_scrub_wq.queue(m);
}

void OSD::handle_scrub(MOSDScrub *m)
{
  dout(10) << "handle_scrub " << *m << dendl;
  if (!require_mon_peer(m))
    return;
  if (m->fsid != monc->get_fsid()) {
    dout(0) << "handle_scrub fsid " << m->fsid << " != " << monc->get_fsid() << dendl;
    m->put();
    return;
  }

  if (m->scrub_pgs.empty()) {
    for (hash_map<pg_t, PG*>::iterator p = pg_map.begin();
	 p != pg_map.end();
	 p++) {
      PG *pg = p->second;
      pg->lock();
      if (pg->is_primary()) {
	pg->unreg_next_scrub();
	pg->scrubber.must_scrub = true;
	pg->scrubber.must_deep_scrub = m->deep || m->repair;
	pg->scrubber.must_repair = m->repair;
	pg->reg_next_scrub();
	dout(10) << "marking " << *pg << " for scrub" << dendl;
      }
      pg->unlock();
    }
  } else {
    for (vector<pg_t>::iterator p = m->scrub_pgs.begin();
	 p != m->scrub_pgs.end();
	 p++)
      if (pg_map.count(*p)) {
	PG *pg = pg_map[*p];
	pg->lock();
	if (pg->is_primary()) {
	  pg->unreg_next_scrub();
	  pg->scrubber.must_scrub = true;
	  pg->scrubber.must_deep_scrub = m->deep || m->repair;
	  pg->scrubber.must_repair = m->repair;
	  pg->reg_next_scrub();
	  dout(10) << "marking " << *pg << " for scrub" << dendl;
	}
	pg->unlock();
      }
  }
  
  m->put();
}

bool OSD::scrub_random_backoff()
{
  bool coin_flip = (rand() % 3) == whoami % 3;
  if (!coin_flip) {
    dout(20) << "scrub_random_backoff lost coin flip, randomly backing off" << dendl;
    return true;
  }
  return false;
}

bool OSD::scrub_should_schedule()
{
  double loadavgs[1];
  if (getloadavg(loadavgs, 1) != 1) {
    dout(10) << "scrub_should_schedule couldn't read loadavgs\n" << dendl;
    return false;
  }

  if (loadavgs[0] >= g_conf->osd_scrub_load_threshold) {
    dout(20) << "scrub_should_schedule loadavg " << loadavgs[0]
	     << " >= max " << g_conf->osd_scrub_load_threshold
	     << " = no, load too high" << dendl;
    return false;
  }

  dout(20) << "scrub_should_schedule loadavg " << loadavgs[0]
	   << " < max " << g_conf->osd_scrub_load_threshold
	   << " = yes" << dendl;
  return loadavgs[0] < g_conf->osd_scrub_load_threshold;
}

void OSD::sched_scrub()
{
  assert(osd_lock.is_locked());

  bool load_is_low = scrub_should_schedule();

  dout(20) << "sched_scrub load_is_low=" << (int)load_is_low << dendl;

  utime_t max = ceph_clock_now(g_ceph_context);
  utime_t min = max;
  min -= g_conf->osd_scrub_min_interval;
  max -= g_conf->osd_scrub_max_interval;
  
  //dout(20) << " " << last_scrub_pg << dendl;

  pair<utime_t, pg_t> pos;
  if (service.first_scrub_stamp(&pos)) {
    do {
      utime_t t = pos.first;
      pg_t pgid = pos.second;
      dout(30) << " " << pgid << " at " << t << dendl;

      if (t > min) {
	dout(10) << " " << pgid << " at " << t
		 << " > min " << min << " (" << g_conf->osd_scrub_min_interval << " seconds ago)" << dendl;
	break;
      }
      if (t > max && !load_is_low) {
	// save ourselves some effort
	break;
      }

      PG *pg = _lookup_lock_pg(pgid);
      if (pg) {
	if (pg->is_active() &&
	    (load_is_low ||
	     t < max ||
	     pg->scrubber.must_scrub)) {
	  dout(10) << " " << pgid << " at " << t
		   << (pg->scrubber.must_scrub ? ", explicitly requested" : "")
		   << (t < max ? ", last_scrub < max" : "")
		   << dendl;
	  if (pg->sched_scrub()) {
	    pg->unlock();
	    break;
	  }
	}
	pg->unlock();
      }
    } while  (service.next_scrub_stamp(pos, &pos));
  }    
  dout(20) << "sched_scrub done" << dendl;
}

bool OSDService::inc_scrubs_pending()
{
  bool result = false;

  sched_scrub_lock.Lock();
  if (scrubs_pending + scrubs_active < g_conf->osd_max_scrubs) {
    dout(20) << "inc_scrubs_pending " << scrubs_pending << " -> " << (scrubs_pending+1)
	     << " (max " << g_conf->osd_max_scrubs << ", active " << scrubs_active << ")" << dendl;
    result = true;
    ++scrubs_pending;
  } else {
    dout(20) << "inc_scrubs_pending " << scrubs_pending << " + " << scrubs_active << " active >= max " << g_conf->osd_max_scrubs << dendl;
  }
  sched_scrub_lock.Unlock();

  return result;
}

void OSDService::dec_scrubs_pending()
{
  sched_scrub_lock.Lock();
  dout(20) << "dec_scrubs_pending " << scrubs_pending << " -> " << (scrubs_pending-1)
	   << " (max " << g_conf->osd_max_scrubs << ", active " << scrubs_active << ")" << dendl;
  --scrubs_pending;
  assert(scrubs_pending >= 0);
  sched_scrub_lock.Unlock();
}

void OSDService::inc_scrubs_active(bool reserved)
{
  sched_scrub_lock.Lock();
  ++(scrubs_active);
  if (reserved) {
    --(scrubs_pending);
    dout(20) << "inc_scrubs_active " << (scrubs_active-1) << " -> " << scrubs_active
	     << " (max " << g_conf->osd_max_scrubs
	     << ", pending " << (scrubs_pending+1) << " -> " << scrubs_pending << ")" << dendl;
    assert(scrubs_pending >= 0);
  } else {
    dout(20) << "inc_scrubs_active " << (scrubs_active-1) << " -> " << scrubs_active
	     << " (max " << g_conf->osd_max_scrubs
	     << ", pending " << scrubs_pending << ")" << dendl;
  }
  sched_scrub_lock.Unlock();
}

void OSDService::dec_scrubs_active()
{
  sched_scrub_lock.Lock();
  dout(20) << "dec_scrubs_active " << scrubs_active << " -> " << (scrubs_active-1)
	   << " (max " << g_conf->osd_max_scrubs << ", pending " << scrubs_pending << ")" << dendl;
  --scrubs_active;
  sched_scrub_lock.Unlock();
}

// =====================================================
// MAP

void OSD::wait_for_new_map(OpRequestRef op)
{
  // ask?
  if (waiting_for_osdmap.empty()) {
    monc->sub_want("osdmap", osdmap->get_epoch() + 1, CEPH_SUBSCRIBE_ONETIME);
    monc->renew_subs();
  }
  
  waiting_for_osdmap.push_back(op);
  op->mark_delayed("wait for new map");
}


/** update_map
 * assimilate new OSDMap(s).  scan pgs, etc.
 */

void OSD::note_down_osd(int peer)
{
  cluster_messenger->mark_down(osdmap->get_cluster_addr(peer));

  heartbeat_lock.Lock();
  failure_queue.erase(peer);
  failure_pending.erase(peer);
  map<int,HeartbeatInfo>::iterator p = heartbeat_peers.find(peer);
  if (p != heartbeat_peers.end()) {
    hbclient_messenger->mark_down(p->second.con);
    p->second.con->put();
    heartbeat_peers.erase(p);
  }
  heartbeat_lock.Unlock();
}

void OSD::note_up_osd(int peer)
{
  forget_peer_epoch(peer, osdmap->get_epoch() - 1);
}

struct C_OnMapApply : public Context {
  OSDService *service;
  boost::scoped_ptr<ObjectStore::Transaction> t;
  list<OSDMapRef> pinned_maps;
  epoch_t e;
  C_OnMapApply(OSDService *service,
	       ObjectStore::Transaction *t,
	       const list<OSDMapRef> &pinned_maps,
	       epoch_t e)
    : service(service), t(t), pinned_maps(pinned_maps), e(e) {}
  void finish(int r) {
    service->clear_map_bl_cache_pins(e);
  }
};

void OSD::handle_osd_map(MOSDMap *m)
{
  assert(osd_lock.is_locked());
  list<OSDMapRef> pinned_maps;
  if (m->fsid != monc->get_fsid()) {
    dout(0) << "handle_osd_map fsid " << m->fsid << " != " << monc->get_fsid() << dendl;
    m->put();
    return;
  }

  Session *session = (Session *)m->get_connection()->get_priv();
  if (session && !(session->entity_name.is_mon() || session->entity_name.is_osd())) {
    //not enough perms!
    m->put();
    session->put();
    return;
  }
  if (session)
    session->put();

  epoch_t first = m->get_first();
  epoch_t last = m->get_last();
  dout(3) << "handle_osd_map epochs [" << first << "," << last << "], i have "
	  << osdmap->get_epoch()
	  << ", src has [" << m->oldest_map << "," << m->newest_map << "]"
	  << dendl;

  logger->inc(l_osd_map);
  logger->inc(l_osd_mape, last - first + 1);
  if (first <= osdmap->get_epoch())
    logger->inc(l_osd_mape_dup, osdmap->get_epoch() - first + 1);

  // make sure there is something new, here, before we bother flushing the queues and such
  if (last <= osdmap->get_epoch()) {
    dout(10) << " no new maps here, dropping" << dendl;
    m->put();
    return;
  }

  // missing some?
  bool skip_maps = false;
  if (first > osdmap->get_epoch() + 1) {
    dout(10) << "handle_osd_map message skips epochs " << osdmap->get_epoch() + 1
	     << ".." << (first-1) << dendl;
    if ((m->oldest_map < first && osdmap->get_epoch() == 0) ||
	m->oldest_map <= osdmap->get_epoch()) {
      monc->sub_want("osdmap", osdmap->get_epoch()+1, CEPH_SUBSCRIBE_ONETIME);
      monc->renew_subs();
      m->put();
      return;
    }
    skip_maps = true;
  }

  ObjectStore::Transaction *_t = new ObjectStore::Transaction;
  ObjectStore::Transaction &t = *_t;

  // store new maps: queue for disk and put in the osdmap cache
  epoch_t start = MAX(osdmap->get_epoch() + 1, first);
  for (epoch_t e = start; e <= last; e++) {
    map<epoch_t,bufferlist>::iterator p;
    p = m->maps.find(e);
    if (p != m->maps.end()) {
      dout(10) << "handle_osd_map  got full map for epoch " << e << dendl;
      OSDMap *o = new OSDMap;
      bufferlist& bl = p->second;
      
      o->decode(bl);
      pinned_maps.push_back(add_map(o));

      hobject_t fulloid = get_osdmap_pobject_name(e);
      t.write(coll_t::META_COLL, fulloid, 0, bl.length(), bl);
      pin_map_bl(e, bl);
      continue;
    }

    p = m->incremental_maps.find(e);
    if (p != m->incremental_maps.end()) {
      dout(10) << "handle_osd_map  got inc map for epoch " << e << dendl;
      bufferlist& bl = p->second;
      hobject_t oid = get_inc_osdmap_pobject_name(e);
      t.write(coll_t::META_COLL, oid, 0, bl.length(), bl);
      pin_map_inc_bl(e, bl);

      OSDMap *o = new OSDMap;
      if (e > 1) {
	bufferlist obl;
	OSDMapRef prev = get_map(e - 1);
	prev->encode(obl);
	o->decode(obl);
      }

      OSDMap::Incremental inc;
      bufferlist::iterator p = bl.begin();
      inc.decode(p);
      if (o->apply_incremental(inc) < 0) {
	derr << "ERROR: bad fsid?  i have " << osdmap->get_fsid() << " and inc has " << inc.fsid << dendl;
	assert(0 == "bad fsid");
      }

      pinned_maps.push_back(add_map(o));

      bufferlist fbl;
      o->encode(fbl);

      hobject_t fulloid = get_osdmap_pobject_name(e);
      t.write(coll_t::META_COLL, fulloid, 0, fbl.length(), fbl);
      pin_map_bl(e, fbl);
      continue;
    }

    assert(0 == "MOSDMap lied about what maps it had?");
  }

  if (superblock.oldest_map) {
    int num = 0;
    epoch_t min(
      MIN(m->oldest_map,
	  service.map_cache.cached_key_lower_bound()));
    for (epoch_t e = superblock.oldest_map; e < min; ++e) {
      dout(20) << " removing old osdmap epoch " << e << dendl;
      t.remove(coll_t::META_COLL, get_osdmap_pobject_name(e));
      t.remove(coll_t::META_COLL, get_inc_osdmap_pobject_name(e));
      superblock.oldest_map = e+1;
      num++;
      if (num >= g_conf->osd_target_transaction_size &&
	  (uint64_t)num > (last - first))  // make sure we at least keep pace with incoming maps
	break;
    }
  }

  if (!superblock.oldest_map || skip_maps)
    superblock.oldest_map = first;
  superblock.newest_map = last;

 
  map_lock.get_write();

  C_Contexts *fin = new C_Contexts(g_ceph_context);

  // advance through the new maps
  for (epoch_t cur = start; cur <= superblock.newest_map; cur++) {
    dout(10) << " advance to epoch " << cur << " (<= newest " << superblock.newest_map << ")" << dendl;

    OSDMapRef newmap = get_map(cur);
    assert(newmap);  // we just cached it above!

    // start blacklisting messages sent to peers that go down.
    service.pre_publish_map(newmap);

    // kill connections to newly down osds
    set<int> old;
    osdmap->get_all_osds(old);
    for (set<int>::iterator p = old.begin(); p != old.end(); p++) {
      if (*p != whoami &&
	  osdmap->have_inst(*p) &&                        // in old map
	  (!newmap->exists(*p) || !newmap->is_up(*p))) {  // but not the new one
	note_down_osd(*p);
      }
    }
    
    osdmap = newmap;

    superblock.current_epoch = cur;
    advance_map(t, fin);
    had_map_since = ceph_clock_now(g_ceph_context);
  }

  if (osdmap->is_up(whoami) &&
      osdmap->get_addr(whoami) == client_messenger->get_myaddr() &&
      bind_epoch < osdmap->get_up_from(whoami)) {

    if (is_booting()) {
      dout(1) << "state: booting -> active" << dendl;
      state = STATE_ACTIVE;
    }
  }

  bool do_shutdown = false;
  bool do_restart = false;
  if (osdmap->get_epoch() > 0 &&
      state == STATE_ACTIVE) {
    if (!osdmap->exists(whoami)) {
      dout(0) << "map says i do not exist.  shutting down." << dendl;
      do_shutdown = true;   // don't call shutdown() while we have everything paused
    } else if (!osdmap->is_up(whoami) ||
	       !osdmap->get_addr(whoami).probably_equals(client_messenger->get_myaddr()) ||
	       !osdmap->get_cluster_addr(whoami).probably_equals(cluster_messenger->get_myaddr()) ||
	       !osdmap->get_hb_addr(whoami).probably_equals(hbserver_messenger->get_myaddr())) {
      if (!osdmap->is_up(whoami))
	clog.warn() << "map e" << osdmap->get_epoch()
		    << " wrongly marked me down";
      else if (!osdmap->get_addr(whoami).probably_equals(client_messenger->get_myaddr()))
	clog.error() << "map e" << osdmap->get_epoch()
		    << " had wrong client addr (" << osdmap->get_addr(whoami)
		     << " != my " << client_messenger->get_myaddr() << ")";
      else if (!osdmap->get_cluster_addr(whoami).probably_equals(cluster_messenger->get_myaddr()))
	clog.error() << "map e" << osdmap->get_epoch()
		    << " had wrong cluster addr (" << osdmap->get_cluster_addr(whoami)
		     << " != my " << cluster_messenger->get_myaddr() << ")";
      else if (!osdmap->get_hb_addr(whoami).probably_equals(hbserver_messenger->get_myaddr()))
	clog.error() << "map e" << osdmap->get_epoch()
		    << " had wrong hb addr (" << osdmap->get_hb_addr(whoami)
		     << " != my " << hbserver_messenger->get_myaddr() << ")";
      
      state = STATE_BOOTING;
      up_epoch = 0;
      do_restart = true;
      bind_epoch = osdmap->get_epoch();

      int cport = cluster_messenger->get_myaddr().get_port();
      int hbport = hbserver_messenger->get_myaddr().get_port();

      int r = cluster_messenger->rebind(hbport);
      if (r != 0)
	do_shutdown = true;  // FIXME: do_restart?

      r = hbserver_messenger->rebind(cport);
      if (r != 0)
	do_shutdown = true;  // FIXME: do_restart?

      hbclient_messenger->mark_down_all();

      reset_heartbeat_peers();
    }
  }


  // note in the superblock that we were clean thru the prior epoch
  if (boot_epoch && boot_epoch >= superblock.mounted) {
    superblock.mounted = boot_epoch;
    superblock.clean_thru = osdmap->get_epoch();
  }

  // superblock and commit
  write_superblock(t);
  store->queue_transaction(
    0,
    _t,
    new C_OnMapApply(&service, _t, pinned_maps, osdmap->get_epoch()),
    0, fin);
  service.publish_superblock(superblock);

  map_lock.put_write();

  check_osdmap_features();

  // yay!
  consume_map();

  if (!is_active()) {
    dout(10) << " not yet active; waiting for peering wq to drain" << dendl;
    peering_wq.drain();
  } else {
    activate_map();
  }

  if (m->newest_map && m->newest_map > last) {
    dout(10) << " msg say newest map is " << m->newest_map << ", requesting more" << dendl;
    monc->sub_want("osdmap", osdmap->get_epoch()+1, CEPH_SUBSCRIBE_ONETIME);
    monc->renew_subs();
  }
  else if (is_booting()) {
    start_boot();  // retry
  }
  else if (do_restart)
    start_boot();

  if (do_shutdown)
    shutdown();

  m->put();
}

void OSD::check_osdmap_features()
{
  // adjust required feature bits?

  // we have to be a bit careful here, because we are accessing the
  // Policy structures without taking any lock.  in particular, only
  // modify integer values that can safely be read by a racing CPU.
  // since we are only accessing existing Policy structures a their
  // current memory location, and setting or clearing bits in integer
  // fields, and we are the only writer, this is not a problem.

  uint64_t mask = CEPH_FEATURES_CRUSH;
  uint64_t features = 0;
  if (osdmap->crush->has_nondefault_tunables())
    features |= CEPH_FEATURE_CRUSH_TUNABLES;
  if (osdmap->crush->has_nondefault_tunables2())
    features |= CEPH_FEATURE_CRUSH_TUNABLES2;

  {
    Messenger::Policy p = client_messenger->get_default_policy();
    if ((p.features_required & mask) != features) {
      dout(0) << "crush map has features " << features
	      << ", adjusting msgr requires for clients" << dendl;
      p.features_required = (p.features_required & ~mask) | features;
      client_messenger->set_default_policy(p);
    }
  }
  {
    Messenger::Policy p = cluster_messenger->get_policy(entity_name_t::TYPE_OSD);
    if ((p.features_required & mask) != features) {
      dout(0) << "crush map has features " << features
	      << ", adjusting msgr requires for osds" << dendl;
      p.features_required = (p.features_required & ~mask) | features;
      cluster_messenger->set_policy(entity_name_t::TYPE_OSD, p);
    }
  }
}

void OSD::advance_pg(
  epoch_t osd_epoch, PG *pg, PG::RecoveryCtx *rctx,
  set<boost::intrusive_ptr<PG> > *new_pgs)
{
  assert(pg->is_locked());
  epoch_t next_epoch = pg->get_osdmap()->get_epoch() + 1;
  OSDMapRef lastmap = pg->get_osdmap();

  if (lastmap->get_epoch() == osd_epoch)
    return;
  assert(lastmap->get_epoch() < osd_epoch);

  for (;
       next_epoch <= osd_epoch;
       ++next_epoch) {
    OSDMapRef nextmap = get_map(next_epoch);

    vector<int> newup, newacting;
    nextmap->pg_to_up_acting_osds(pg->info.pgid, newup, newacting);
    pg->handle_advance_map(nextmap, lastmap, newup, newacting, rctx);

    // Check for split!
    set<pg_t> children;
    if (pg->info.pgid.is_split(
	lastmap->get_pg_num(pg->pool.id),
	nextmap->get_pg_num(pg->pool.id),
	&children)) {
      split_pgs(
	pg, children, new_pgs, lastmap, nextmap,
	rctx);
    }

    lastmap = nextmap;
  }
  if (!is_booting())
    pg->handle_activate_map(rctx);
}

/** 
 * scan placement groups, initiate any replication
 * activities.
 */
void OSD::advance_map(ObjectStore::Transaction& t, C_Contexts *tfin)
{
  assert(osd_lock.is_locked());

  dout(7) << "advance_map epoch " << osdmap->get_epoch()
          << "  " << pg_map.size() << " pgs"
          << dendl;

  if (!up_epoch &&
      osdmap->is_up(whoami) &&
      osdmap->get_inst(whoami) == client_messenger->get_myinst()) {
    up_epoch = osdmap->get_epoch();
    dout(10) << "up_epoch is " << up_epoch << dendl;
    if (!boot_epoch) {
      boot_epoch = osdmap->get_epoch();
      dout(10) << "boot_epoch is " << boot_epoch << dendl;
    }
  }

  map<int64_t, int> pool_resize;  // poolid -> old size

  // scan pg creations
  hash_map<pg_t, create_pg_info>::iterator n = creating_pgs.begin();
  while (n != creating_pgs.end()) {
    hash_map<pg_t, create_pg_info>::iterator p = n++;
    pg_t pgid = p->first;

    // am i still primary?
    vector<int> acting;
    int nrep = osdmap->pg_to_acting_osds(pgid, acting);
    int role = osdmap->calc_pg_role(whoami, acting, nrep);
    if (role != 0) {
      dout(10) << " no longer primary for " << pgid << ", stopping creation" << dendl;
      creating_pgs.erase(p);
    } else {
      /*
       * adding new ppl to our pg has no effect, since we're still primary,
       * and obviously haven't given the new nodes any data.
       */
      p->second.acting.swap(acting);  // keep the latest
    }
  }

  // scan pgs with waiters
  map<pg_t, list<OpRequestRef> >::iterator p = waiting_for_pg.begin();
  while (p != waiting_for_pg.end()) {
    pg_t pgid = p->first;

    // am i still primary?
    vector<int> acting;
    int nrep = osdmap->pg_to_acting_osds(pgid, acting);
    int role = osdmap->calc_pg_role(whoami, acting, nrep);
    if (role >= 0) {
      ++p;  // still me
    } else {
      dout(10) << " discarding waiting ops for " << pgid << dendl;
      while (!p->second.empty()) {
	p->second.pop_front();
      }
      waiting_for_pg.erase(p++);
    }
  }
  map<pg_t, list<PG::CephPeeringEvtRef> >::iterator q =
    peering_wait_for_split.begin();
  while (q != peering_wait_for_split.end()) {
    pg_t pgid = q->first;

    // am i still primary?
    vector<int> acting;
    int nrep = osdmap->pg_to_acting_osds(pgid, acting);
    int role = osdmap->calc_pg_role(whoami, acting, nrep);
    if (role >= 0) {
      ++q;  // still me
    } else {
      dout(10) << " discarding waiting ops for " << pgid << dendl;
      peering_wait_for_split.erase(q++);
    }
  }
}

void OSD::consume_map()
{
  assert(osd_lock.is_locked());
  dout(7) << "consume_map version " << osdmap->get_epoch() << dendl;

  int num_pg_primary = 0, num_pg_replica = 0, num_pg_stray = 0;
  list<PG*> to_remove;

  service.expand_pg_num(service.get_osdmap(),
			osdmap);

  // scan pg's
  for (hash_map<pg_t,PG*>::iterator it = pg_map.begin();
       it != pg_map.end();
       it++) {
    PG *pg = it->second;
    pg->lock();
    if (pg->is_primary())
      num_pg_primary++;
    else if (pg->is_replica())
      num_pg_replica++;
    else
      num_pg_stray++;

    set<pg_t> split_pgs;
    if (!osdmap->have_pg_pool(pg->info.pgid.pool())) {
      //pool is deleted!
      pg->get();
      to_remove.push_back(pg);
    } else if (it->first.is_split(
		 service.get_osdmap()->get_pg_num(it->first.pool()),
		 osdmap->get_pg_num(it->first.pool()),
		 &split_pgs)) {
      service.start_split(split_pgs);
    }

    pg->unlock();
  }

  for (list<PG*>::iterator i = to_remove.begin();
       i != to_remove.end();
       ++i) {
    (*i)->lock();
    _remove_pg((*i));
    (*i)->unlock();
    (*i)->put();
  }
  to_remove.clear();

  service.pre_publish_map(osdmap);
  service.publish_map(osdmap);

  // scan pg's
  for (hash_map<pg_t,PG*>::iterator it = pg_map.begin();
       it != pg_map.end();
       it++) {
    PG *pg = it->second;
    pg->lock();
    pg->queue_null(osdmap->get_epoch(), osdmap->get_epoch());
    pg->unlock();
  }
  
  logger->set(l_osd_pg, pg_map.size());
  logger->set(l_osd_pg_primary, num_pg_primary);
  logger->set(l_osd_pg_replica, num_pg_replica);
  logger->set(l_osd_pg_stray, num_pg_stray);
}

void OSD::activate_map()
{
  assert(osd_lock.is_locked());

  dout(7) << "activate_map version " << osdmap->get_epoch() << dendl;

  wake_all_pg_waiters();   // the pg mapping may have shifted
  maybe_update_heartbeat_peers();

  if (osdmap->test_flag(CEPH_OSDMAP_FULL)) {
    dout(10) << " osdmap flagged full, doing onetime osdmap subscribe" << dendl;
    monc->sub_want("osdmap", osdmap->get_epoch() + 1, CEPH_SUBSCRIBE_ONETIME);
    monc->renew_subs();
  }

  // norecover?
  if (osdmap->test_flag(CEPH_OSDMAP_NORECOVER)) {
    if (!paused_recovery) {
      dout(1) << "pausing recovery (NORECOVER flag set)" << dendl;
      paused_recovery = true;
      recovery_tp.pause_new();
    }
  } else {
    if (paused_recovery) {
      dout(1) << "resuming recovery (NORECOVER flag cleared)" << dendl;
      paused_recovery = false;
      recovery_tp.unpause();
    }
  }

  // process waiters
  take_waiters(waiting_for_osdmap);
}


MOSDMap *OSD::build_incremental_map_msg(epoch_t since, epoch_t to)
{
  MOSDMap *m = new MOSDMap(monc->get_fsid());
  m->oldest_map = superblock.oldest_map;
  m->newest_map = superblock.newest_map;
  
  for (epoch_t e = to; e > since; e--) {
    bufferlist bl;
    if (e > m->oldest_map && get_inc_map_bl(e, bl)) {
      m->incremental_maps[e].claim(bl);
    } else if (get_map_bl(e, bl)) {
      m->maps[e].claim(bl);
      break;
    } else {
      derr << "since " << since << " to " << to
	   << " oldest " << m->oldest_map << " newest " << m->newest_map
	   << dendl;
      assert(0 == "missing an osdmap on disk");  // we should have all maps.
    }
  }
  return m;
}

void OSD::send_map(MOSDMap *m, const entity_inst_t& inst, bool lazy)
{
  Messenger *msgr = client_messenger;
  if (entity_name_t::TYPE_OSD == inst.name._type)
    msgr = cluster_messenger;
  if (lazy)
    msgr->lazy_send_message(m, inst);  // only if we already have an open connection
  else
    msgr->send_message(m, inst);
}

void OSD::send_map(MOSDMap *m, Connection *con)
{
  Messenger *msgr = client_messenger;
  if (entity_name_t::TYPE_OSD == con->get_peer_type())
    msgr = cluster_messenger;
  msgr->send_message(m, con);
}

void OSD::send_incremental_map(epoch_t since, const entity_inst_t& inst, bool lazy)
{
  dout(10) << "send_incremental_map " << since << " -> " << osdmap->get_epoch()
           << " to " << inst << dendl;
  
  if (since < superblock.oldest_map) {
    // just send latest full map
    MOSDMap *m = new MOSDMap(monc->get_fsid());
    m->oldest_map = superblock.oldest_map;
    m->newest_map = superblock.newest_map;
    epoch_t e = osdmap->get_epoch();
    get_map_bl(e, m->maps[e]);
    send_map(m, inst, lazy);
    return;
  }

  while (since < osdmap->get_epoch()) {
    epoch_t to = osdmap->get_epoch();
    if (to - since > (epoch_t)g_conf->osd_map_message_max)
      to = since + g_conf->osd_map_message_max;
    MOSDMap *m = build_incremental_map_msg(since, to);
    send_map(m, inst, lazy);
    since = to;
  }
}

void OSD::send_incremental_map(epoch_t since, Connection *con)
{
  dout(10) << "send_incremental_map " << since << " -> " << osdmap->get_epoch()
           << " to " << con << " " << con->get_peer_addr() << dendl;

  if (since < superblock.oldest_map) {
    // just send latest full map
    MOSDMap *m = new MOSDMap(monc->get_fsid());
    m->oldest_map = superblock.oldest_map;
    m->newest_map = superblock.newest_map;
    epoch_t e = osdmap->get_epoch();
    get_map_bl(e, m->maps[e]);
    send_map(m, con);
    return;
  }

  while (since < osdmap->get_epoch()) {
    epoch_t to = osdmap->get_epoch();
    if (to - since > (epoch_t)g_conf->osd_map_message_max)
      to = since + g_conf->osd_map_message_max;
    MOSDMap *m = build_incremental_map_msg(since, to);
    send_map(m, con);
    since = to;
  }
}

bool OSDService::_get_map_bl(epoch_t e, bufferlist& bl)
{
  bool found = map_bl_cache.lookup(e, &bl);
  if (found)
    return true;
  found = store->read(
    coll_t::META_COLL, OSD::get_osdmap_pobject_name(e), 0, 0, bl) >= 0;
  if (found)
    _add_map_bl(e, bl);
  return found;
}

bool OSDService::get_inc_map_bl(epoch_t e, bufferlist& bl)
{
  Mutex::Locker l(map_cache_lock);
  bool found = map_bl_inc_cache.lookup(e, &bl);
  if (found)
    return true;
  found = store->read(
    coll_t::META_COLL, OSD::get_inc_osdmap_pobject_name(e), 0, 0, bl) >= 0;
  if (found)
    _add_map_inc_bl(e, bl);
  return found;
}

void OSDService::_add_map_bl(epoch_t e, bufferlist& bl)
{
  dout(10) << "add_map_bl " << e << " " << bl.length() << " bytes" << dendl;
  map_bl_cache.add(e, bl);
}

void OSDService::_add_map_inc_bl(epoch_t e, bufferlist& bl)
{
  dout(10) << "add_map_inc_bl " << e << " " << bl.length() << " bytes" << dendl;
  map_bl_inc_cache.add(e, bl);
}

void OSDService::pin_map_inc_bl(epoch_t e, bufferlist &bl)
{
  Mutex::Locker l(map_cache_lock);
  map_bl_inc_cache.pin(e, bl);
}

void OSDService::pin_map_bl(epoch_t e, bufferlist &bl)
{
  Mutex::Locker l(map_cache_lock);
  map_bl_cache.pin(e, bl);
}

void OSDService::clear_map_bl_cache_pins(epoch_t e)
{
  Mutex::Locker l(map_cache_lock);
  map_bl_inc_cache.clear_pinned(e);
  map_bl_cache.clear_pinned(e);
}

OSDMapRef OSDService::_add_map(OSDMap *o)
{
  epoch_t e = o->get_epoch();

  if (g_conf->osd_map_dedup) {
    // Dedup against an existing map at a nearby epoch
    OSDMapRef for_dedup = map_cache.lower_bound(e);
    if (for_dedup) {
      OSDMap::dedup(for_dedup.get(), o);
    }
  }
  OSDMapRef l = map_cache.add(e, o);
  return l;
}

OSDMapRef OSDService::get_map(epoch_t epoch)
{
  Mutex::Locker l(map_cache_lock);
  OSDMapRef retval = map_cache.lookup(epoch);
  if (retval) {
    dout(30) << "get_map " << epoch << " -cached" << dendl;
    return retval;
  }

  OSDMap *map = new OSDMap;
  if (epoch > 0) {
    dout(20) << "get_map " << epoch << " - loading and decoding " << map << dendl;
    bufferlist bl;
    assert(_get_map_bl(epoch, bl));
    map->decode(bl);
  } else {
    dout(20) << "get_map " << epoch << " - return initial " << map << dendl;
  }
  return _add_map(map);
}

bool OSD::require_mon_peer(Message *m)
{
  if (!m->get_connection()->peer_is_mon()) {
    dout(0) << "require_mon_peer received from non-mon " << m->get_connection()->get_peer_addr()
	    << " " << *m << dendl;
    m->put();
    return false;
  }
  return true;
}

bool OSD::require_osd_peer(OpRequestRef op)
{
  if (!op->request->get_connection()->peer_is_osd()) {
    dout(0) << "require_osd_peer received from non-osd " << op->request->get_connection()->get_peer_addr()
	    << " " << *op->request << dendl;
    return false;
  }
  return true;
}

/*
 * require that we have same (or newer) map, and that
 * the source is the pg primary.
 */
bool OSD::require_same_or_newer_map(OpRequestRef op, epoch_t epoch)
{
  Message *m = op->request;
  dout(15) << "require_same_or_newer_map " << epoch << " (i am " << osdmap->get_epoch() << ") " << m << dendl;

  // do they have a newer map?
  if (epoch > osdmap->get_epoch()) {
    dout(7) << "waiting for newer map epoch " << epoch << " > my " << osdmap->get_epoch() << " with " << m << dendl;
    wait_for_new_map(op);
    return false;
  }

  if (epoch < up_epoch) {
    dout(7) << "from pre-up epoch " << epoch << " < " << up_epoch << dendl;
    return false;
  }

  // ok, our map is same or newer.. do they still exist?
  if (m->get_source().is_osd()) {
    int from = m->get_source().num();
    if (!osdmap->have_inst(from) ||
	osdmap->get_cluster_addr(from) != m->get_source_inst().addr) {
      dout(0) << "from dead osd." << from << ", dropping, sharing map" << dendl;
      send_incremental_map(epoch, m->get_source_inst(), true);

      // close after we send the map; don't reconnect
      Connection *con = m->get_connection();
      cluster_messenger->mark_down_on_empty(con);
      cluster_messenger->mark_disposable(con);

      return false;
    }
  }

  // ok, we have at least as new a map as they do.  are we (re)booting?
  if (!is_active()) {
    dout(7) << "still in boot state, dropping message " << *m << dendl;
    return false;
  }

  return true;
}





// ----------------------------------------
// pg creation


bool OSD::can_create_pg(pg_t pgid)
{
  assert(creating_pgs.count(pgid));

  // priors empty?
  if (!creating_pgs[pgid].prior.empty()) {
    dout(10) << "can_create_pg " << pgid
	     << " - waiting for priors " << creating_pgs[pgid].prior << dendl;
    return false;
  }

  dout(10) << "can_create_pg " << pgid << " - can create now" << dendl;
  return true;
}

void OSD::split_pgs(
  PG *parent,
  const set<pg_t> &childpgids, set<boost::intrusive_ptr<PG> > *out_pgs,
  OSDMapRef curmap,
  OSDMapRef nextmap,
  PG::RecoveryCtx *rctx)
{
  for (set<pg_t>::const_iterator i = childpgids.begin();
       i != childpgids.end();
       ++i) {
    dout(10) << "Splitting " << *parent << " into " << *i << dendl;
    assert(service.splitting(*i));
    PG* child = _make_pg(nextmap, *i);
    child->lock(true);
    out_pgs->insert(child);

    unsigned pg_num = nextmap->get_pg_num(
      parent->pool.id);

    unsigned split_bits = i->get_split_bits(pg_num);
    dout(10) << "pg_num is " << pg_num << dendl;
    dout(10) << "m_seed " << i->ps() << dendl;
    dout(10) << "split_bits is " << split_bits << dendl;

    rctx->transaction->split_collection(
      coll_t(parent->info.pgid),
      split_bits,
      i->m_seed,
      coll_t(*i));
    for (interval_set<snapid_t>::iterator k = parent->snap_collections.begin();
	 k != parent->snap_collections.end();
	 ++k) {
      for (snapid_t j = k.get_start(); j < k.get_start() + k.get_len();
	   ++j) {
	rctx->transaction->split_collection(
	  coll_t(parent->info.pgid, j),
	  split_bits,
	  i->m_seed,
	  coll_t(*i, j));
      }
    }
    child->snap_collections = parent->snap_collections;
    parent->split_into(
      *i,
      child,
      split_bits);

    child->write_if_dirty(*(rctx->transaction));
    child->unlock();
  }
  parent->write_if_dirty(*(rctx->transaction));
}
  

void OSD::do_split(PG *parent, set<pg_t>& childpgids, ObjectStore::Transaction& t,
		   C_Contexts *tfin)
{
  dout(10) << "do_split to " << childpgids << " on " << *parent << dendl;

  parent->lock_with_map_lock_held();
 
  // create and lock children
  map<pg_t,PG*> children;
  for (set<pg_t>::iterator q = childpgids.begin();
       q != childpgids.end();
       q++) {
    pg_history_t history;
    history.epoch_created = history.same_up_since =
      history.same_interval_since = history.same_primary_since =
      osdmap->get_epoch();
    pg_interval_map_t pi;
    PG *pg = _create_lock_pg(service.get_osdmap(), *q, true, true,
			     parent->get_role(), parent->up, parent->acting, history, pi, t);
    children[*q] = pg;
    dout(10) << "  child " << *pg << dendl;
  }

  split_pg(parent, children, t); 

#if 0
  // reset pg
  map< int, vector<pair<pg_notify_t, pg_interval_map_t> > >  notify_list;  // primary -> list
  map< int, map<pg_t,pg_query_t> > query_map;    // peer -> PG -> get_summary_since
  map<int,vector<pair<pg_notify_t, pg_interval_map_t> > > info_map;  // peer -> message
  PG::RecoveryCtx rctx(&query_map, &info_map, &notify_list, &tfin->contexts, &t);

  // FIXME: this breaks if we have a map discontinuity
  //parent->handle_split(osdmap, get_map(osdmap->get_epoch() - 1), &rctx);

  // unlock parent, children
  parent->unlock();

  for (map<pg_t,PG*>::iterator q = children.begin(); q != children.end(); q++) {
    PG *pg = q->second;
    pg->handle_create(&rctx);
    pg->write_if_dirty(t);
    wake_pg_waiters(pg->info.pgid);
    pg->unlock();
  }

  do_notifies(notify_list);
  do_queries(query_map);
  do_infos(info_map);
#endif
}

void OSD::split_pg(PG *parent, map<pg_t,PG*>& children, ObjectStore::Transaction &t)
{
  dout(10) << "split_pg " << *parent << dendl;
  pg_t parentid = parent->info.pgid;

  // split objects
  vector<hobject_t> olist;
  store->collection_list(coll_t(parent->info.pgid), olist);

  for (vector<hobject_t>::iterator p = olist.begin(); p != olist.end(); p++) {
    hobject_t poid = *p;
    object_locator_t oloc(parentid.pool());
    if (poid.get_key().size())
      oloc.key = poid.get_key();
    pg_t rawpg = osdmap->object_locator_to_pg(poid.oid, oloc);
    pg_t pgid = osdmap->raw_pg_to_pg(rawpg);
    if (pgid != parentid) {
      dout(20) << "  moving " << poid << " from " << parentid << " -> " << pgid << dendl;
      PG *child = children[pgid];
      assert(child);
      bufferlist bv;

      struct stat st;
      store->stat(coll_t(parentid), poid, &st);
      store->getattr(coll_t(parentid), poid, OI_ATTR, bv);
      object_info_t oi(bv);

      t.collection_move(coll_t(pgid), coll_t(parentid), poid);
      if (oi.snaps.size()) {
	snapid_t first = oi.snaps[0];
	t.collection_move(coll_t(pgid, first), coll_t(parentid), poid);
	if (oi.snaps.size() > 1) {
	  snapid_t last = oi.snaps[oi.snaps.size()-1];
	  t.collection_move(coll_t(pgid, last), coll_t(parentid), poid);
	}
      }

      // add to child stats
      child->info.stats.stats.sum.num_bytes += st.st_size;
      child->info.stats.stats.sum.num_objects++;
      if (poid.snap && poid.snap != CEPH_NOSNAP)
	child->info.stats.stats.sum.num_object_clones++;
    } else {
      dout(20) << " leaving " << poid << "   in " << parentid << dendl;
    }
  }

  // split log
  parent->log.index();
  dout(20) << " parent " << parent->info.pgid << " log was ";
  parent->log.print(*_dout);
  *_dout << dendl;
  parent->log.unindex();

  list<pg_log_entry_t>::iterator p = parent->log.log.begin();
  while (p != parent->log.log.end()) {
    list<pg_log_entry_t>::iterator cur = p;
    p++;
    hobject_t& poid = cur->soid;
    object_locator_t oloc(parentid.pool());
    if (poid.get_key().size())
      oloc.key = poid.get_key();
    pg_t rawpg = osdmap->object_locator_to_pg(poid.oid, oloc);
    pg_t pgid = osdmap->raw_pg_to_pg(rawpg);
    if (pgid != parentid) {
      dout(20) << "  moving " << *cur << " from " << parentid << " -> " << pgid << dendl;
      PG *child = children[pgid];

      child->log.log.splice(child->log.log.end(), parent->log.log, cur);
    }
  }

  parent->log.index();
  dout(20) << " parent " << parent->info.pgid << " log now ";
  parent->log.print(*_dout);
  *_dout << dendl;

  for (map<pg_t,PG*>::iterator p = children.begin();
       p != children.end();
       p++) {
    PG *child = p->second;

    // fix log bounds
    if (!child->log.empty()) {
      child->log.head = child->log.log.rbegin()->version;
      child->log.tail =  parent->log.tail;
      child->log.index();
    }
    child->info.last_update = child->log.head;
    child->info.last_complete = child->info.last_update;
    child->info.log_tail = parent->log.tail;
    child->info.history.last_epoch_split = osdmap->get_epoch();

    child->snap_trimq = parent->snap_trimq;

    dout(20) << " child " << p->first << " log now ";
    child->log.print(*_dout);
    *_dout << dendl;

    // sub off child stats
    parent->info.stats.sub(child->info.stats);
  }
}  


/*
 * holding osd_lock
 */
void OSD::handle_pg_create(OpRequestRef op)
{
  MOSDPGCreate *m = (MOSDPGCreate*)op->request;
  assert(m->get_header().type == MSG_OSD_PG_CREATE);

  dout(10) << "handle_pg_create " << *m << dendl;

  // drop the next N pg_creates in a row?
  if (debug_drop_pg_create_left < 0 &&
      g_conf->osd_debug_drop_pg_create_probability >
      ((((double)(rand()%100))/100.0))) {
    debug_drop_pg_create_left = debug_drop_pg_create_duration;
  }
  if (debug_drop_pg_create_left >= 0) {
    --debug_drop_pg_create_left;
    if (debug_drop_pg_create_left >= 0) {
      dout(0) << "DEBUG dropping/ignoring pg_create, will drop the next "
	      << debug_drop_pg_create_left << " too" << dendl;
      return;
    }
  }

  if (!require_mon_peer(op->request)) {
    // we have to hack around require_mon_peer's interface limits
    op->request = NULL;
    return;
  }

  if (!require_same_or_newer_map(op, m->epoch)) return;

  op->mark_started();

  int num_created = 0;

  for (map<pg_t,pg_create_t>::iterator p = m->mkpg.begin();
       p != m->mkpg.end();
       p++) {
    pg_t pgid = p->first;
    epoch_t created = p->second.created;
    pg_t parent = p->second.parent;
    if (p->second.split_bits) // Skip split pgs
      continue;
    pg_t on = pgid;

    if (pgid.preferred() >= 0) {
      dout(20) << "ignoring localized pg " << pgid << dendl;
      continue;
    }

    dout(20) << "mkpg " << pgid << " e" << created << dendl;
   
    // is it still ours?
    vector<int> up, acting;
    osdmap->pg_to_up_acting_osds(on, up, acting);
    int role = osdmap->calc_pg_role(whoami, acting, acting.size());

    if (role != 0) {
      dout(10) << "mkpg " << pgid << "  not primary (role=" << role << "), skipping" << dendl;
      continue;
    }
    if (up != acting) {
      dout(10) << "mkpg " << pgid << "  up " << up << " != acting " << acting << ", ignoring" << dendl;
      // we'll get a query soon anyway, since we know the pg
      // must exist. we can ignore this.
      continue;
    }

    // does it already exist?
    if (_have_pg(pgid)) {
      dout(10) << "mkpg " << pgid << "  already exists, skipping" << dendl;
      continue;
    }

    // figure history
    pg_history_t history;
    history.epoch_created = created;
    history.last_epoch_clean = created;
    project_pg_history(pgid, history, created, up, acting);
    
    // register.
    creating_pgs[pgid].history = history;
    creating_pgs[pgid].parent = parent;
    creating_pgs[pgid].acting.swap(acting);
    calc_priors_during(pgid, created, history.same_interval_since, 
		       creating_pgs[pgid].prior);

    PG::RecoveryCtx rctx = create_context();
    // poll priors
    set<int>& pset = creating_pgs[pgid].prior;
    dout(10) << "mkpg " << pgid << " e" << created
	     << " h " << history
	     << " : querying priors " << pset << dendl;
    for (set<int>::iterator p = pset.begin(); p != pset.end(); p++) 
      if (osdmap->is_up(*p))
	(*rctx.query_map)[*p][pgid] = pg_query_t(pg_query_t::INFO, history,
						 osdmap->get_epoch());

    PG *pg = NULL;
    if (can_create_pg(pgid)) {
      pg_interval_map_t pi;
      pg = _create_lock_pg(
	osdmap, pgid, true, false,
	0, creating_pgs[pgid].acting, creating_pgs[pgid].acting,
	history, pi,
	*rctx.transaction);
      pg->info.last_epoch_started = pg->info.history.last_epoch_started;
      creating_pgs.erase(pgid);
      wake_pg_waiters(pg->info.pgid);
      pg->handle_create(&rctx);
      pg->write_if_dirty(*rctx.transaction);
      pg->update_stats();
      pg->unlock();
      num_created++;
    }
    dispatch_context(rctx, pg, osdmap);
  }

  maybe_update_heartbeat_peers();
}


// ----------------------------------------
// peering and recovery

PG::RecoveryCtx OSD::create_context()
{
  ObjectStore::Transaction *t = new ObjectStore::Transaction;
  C_Contexts *on_applied = new C_Contexts(g_ceph_context);
  C_Contexts *on_safe = new C_Contexts(g_ceph_context);
  map< int, map<pg_t,pg_query_t> > *query_map =
    new map<int, map<pg_t, pg_query_t> >;
  map<int,vector<pair<pg_notify_t, pg_interval_map_t> > > *notify_list =
    new map<int,vector<pair<pg_notify_t, pg_interval_map_t> > >;
  map<int,vector<pair<pg_notify_t, pg_interval_map_t> > > *info_map =
    new map<int,vector<pair<pg_notify_t, pg_interval_map_t> > >;
  PG::RecoveryCtx rctx(query_map, info_map, notify_list,
		       on_applied, on_safe, t);
  return rctx;
}

void OSD::dispatch_context_transaction(PG::RecoveryCtx &ctx, PG *pg)
{
  if (!ctx.transaction->empty()) {
    ctx.on_applied->add(new ObjectStore::C_DeleteTransaction(ctx.transaction));
    int tr = store->queue_transaction(
      pg->osr.get(),
      ctx.transaction, ctx.on_applied, ctx.on_safe);
    assert(tr == 0);
    ctx.transaction = new ObjectStore::Transaction;
    ctx.on_applied = new C_Contexts(g_ceph_context);
    ctx.on_safe = new C_Contexts(g_ceph_context);
  }
}

bool OSD::compat_must_dispatch_immediately(PG *pg)
{
  assert(pg->is_locked());
  for (vector<int>::iterator i = pg->acting.begin();
       i != pg->acting.end();
       ++i) {
    if (*i == whoami)
      continue;
    ConnectionRef conn =
      service.get_con_osd_cluster(*i, pg->get_osdmap()->get_epoch());
    if (conn && !(conn->features & CEPH_FEATURE_INDEP_PG_MAP)) {
      return true;
    }
  }
  return false;
}

void OSD::dispatch_context(PG::RecoveryCtx &ctx, PG *pg, OSDMapRef curmap)
{
  do_notifies(*ctx.notify_list, curmap);
  delete ctx.notify_list;
  do_queries(*ctx.query_map, curmap);
  delete ctx.query_map;
  do_infos(*ctx.info_map, curmap);
  delete ctx.info_map;
  if ((ctx.on_applied->empty() &&
       ctx.on_safe->empty() &&
       ctx.transaction->empty()) || !pg) {
    delete ctx.transaction;
    delete ctx.on_applied;
    delete ctx.on_safe;
  } else {
    ctx.on_applied->add(new ObjectStore::C_DeleteTransaction(ctx.transaction));
    int tr = store->queue_transaction(
      pg->osr.get(),
      ctx.transaction, ctx.on_applied, ctx.on_safe);
    assert(tr == 0);
  }
}

/** do_notifies
 * Send an MOSDPGNotify to a primary, with a list of PGs that I have
 * content for, and they are primary for.
 */

void OSD::do_notifies(
  map< int,vector<pair<pg_notify_t,pg_interval_map_t> > >& notify_list,
  OSDMapRef curmap)
{
  for (map< int, vector<pair<pg_notify_t,pg_interval_map_t> > >::iterator it = notify_list.begin();
       it != notify_list.end();
       it++) {
    if (it->first == whoami) {
      dout(7) << "do_notify osd." << it->first << " is self, skipping" << dendl;
      continue;
    }
    if (!curmap->is_up(it->first))
      continue;
    ConnectionRef con = service.get_con_osd_cluster(it->first, curmap->get_epoch());
    if (!con)
      continue;
    _share_map_outgoing(it->first, con.get(), curmap);
    if ((con->features & CEPH_FEATURE_INDEP_PG_MAP)) {
      dout(7) << "do_notify osd." << it->first
	      << " on " << it->second.size() << " PGs" << dendl;
      MOSDPGNotify *m = new MOSDPGNotify(curmap->get_epoch(),
					 it->second);
      cluster_messenger->send_message(m, con.get());
    } else {
      dout(7) << "do_notify osd." << it->first
	      << " sending seperate messages" << dendl;
      for (vector<pair<pg_notify_t, pg_interval_map_t> >::iterator i =
	     it->second.begin();
	   i != it->second.end();
	   ++i) {
	vector<pair<pg_notify_t, pg_interval_map_t> > list(1);
	list[0] = *i;
	MOSDPGNotify *m = new MOSDPGNotify(i->first.epoch_sent,
					   list);
	cluster_messenger->send_message(m, con.get());
      }
    }
  }
}


/** do_queries
 * send out pending queries for info | summaries
 */
void OSD::do_queries(map< int, map<pg_t,pg_query_t> >& query_map,
		     OSDMapRef curmap)
{
  for (map< int, map<pg_t,pg_query_t> >::iterator pit = query_map.begin();
       pit != query_map.end();
       pit++) {
    if (!curmap->is_up(pit->first))
      continue;
    int who = pit->first;
    ConnectionRef con = service.get_con_osd_cluster(who, curmap->get_epoch());
    if (!con)
      continue;
    _share_map_outgoing(who, con.get(), curmap);
    if ((con->features & CEPH_FEATURE_INDEP_PG_MAP)) {
      dout(7) << "do_queries querying osd." << who
	      << " on " << pit->second.size() << " PGs" << dendl;
      MOSDPGQuery *m = new MOSDPGQuery(curmap->get_epoch(), pit->second);
      cluster_messenger->send_message(m, con.get());
    } else {
      dout(7) << "do_queries querying osd." << who
	      << " sending seperate messages "
	      << " on " << pit->second.size() << " PGs" << dendl;
      for (map<pg_t, pg_query_t>::iterator i = pit->second.begin();
	   i != pit->second.end();
	   ++i) {
	map<pg_t, pg_query_t> to_send;
	to_send.insert(*i);
	MOSDPGQuery *m = new MOSDPGQuery(i->second.epoch_sent, to_send);
	cluster_messenger->send_message(m, con.get());
      }
    }
  }
}


void OSD::do_infos(map<int,vector<pair<pg_notify_t, pg_interval_map_t> > >& info_map,
		   OSDMapRef curmap)
{
  for (map<int,vector<pair<pg_notify_t, pg_interval_map_t> > >::iterator p = info_map.begin();
       p != info_map.end();
       ++p) { 
    if (!curmap->is_up(p->first))
      continue;
    for (vector<pair<pg_notify_t,pg_interval_map_t> >::iterator i = p->second.begin();
	 i != p->second.end();
	 ++i) {
      dout(20) << "Sending info " << i->first.info << " to osd." << p->first << dendl;
    }
    ConnectionRef con = service.get_con_osd_cluster(p->first, curmap->get_epoch());
    if (!con)
      continue;
    _share_map_outgoing(p->first, con.get(), curmap);
    if ((con->features & CEPH_FEATURE_INDEP_PG_MAP)) {
      MOSDPGInfo *m = new MOSDPGInfo(curmap->get_epoch());
      m->pg_list = p->second;
      cluster_messenger->send_message(m, con.get());
    } else {
      for (vector<pair<pg_notify_t, pg_interval_map_t> >::iterator i =
	     p->second.begin();
	   i != p->second.end();
	   ++i) {
	vector<pair<pg_notify_t, pg_interval_map_t> > to_send(1);
	to_send[0] = *i;
	MOSDPGInfo *m = new MOSDPGInfo(i->first.epoch_sent);
	m->pg_list = to_send;
	cluster_messenger->send_message(m, con.get());
      }
    }
  }
  info_map.clear();
}


/** PGNotify
 * from non-primary to primary
 * includes pg_info_t.
 * NOTE: called with opqueue active.
 */
void OSD::handle_pg_notify(OpRequestRef op)
{
  MOSDPGNotify *m = (MOSDPGNotify*)op->request;
  assert(m->get_header().type == MSG_OSD_PG_NOTIFY);

  dout(7) << "handle_pg_notify from " << m->get_source() << dendl;
  int from = m->get_source().num();

  if (!require_osd_peer(op))
    return;

  if (!require_same_or_newer_map(op, m->get_epoch())) return;

  op->mark_started();

  for (vector<pair<pg_notify_t, pg_interval_map_t> >::iterator it = m->get_pg_list().begin();
       it != m->get_pg_list().end();
       it++) {
    PG *pg = 0;

    if (it->first.info.pgid.preferred() >= 0) {
      dout(20) << "ignoring localized pg " << it->first.info.pgid << dendl;
      continue;
    }

    int created = 0;
    if (service.splitting(it->first.info.pgid)) {
      peering_wait_for_split[it->first.info.pgid].push_back(
	PG::CephPeeringEvtRef(
	  new PG::CephPeeringEvt(
	    it->first.epoch_sent, it->first.query_epoch,
	    PG::MNotifyRec(from, it->first))));
      continue;
    }

    pg = get_or_create_pg(it->first.info, it->second,
                          it->first.query_epoch, from, created, true);
    if (!pg)
      continue;
    pg->queue_notify(it->first.epoch_sent, it->first.query_epoch, from, it->first);
    pg->unlock();
  }
}

void OSD::handle_pg_log(OpRequestRef op)
{
  MOSDPGLog *m = (MOSDPGLog*) op->request;
  assert(m->get_header().type == MSG_OSD_PG_LOG);
  dout(7) << "handle_pg_log " << *m << " from " << m->get_source() << dendl;

  if (!require_osd_peer(op))
    return;

  int from = m->get_source().num();
  if (!require_same_or_newer_map(op, m->get_epoch())) return;

  if (m->info.pgid.preferred() >= 0) {
    dout(10) << "ignoring localized pg " << m->info.pgid << dendl;
    return;
  }

  if (service.splitting(m->info.pgid)) {
    peering_wait_for_split[m->info.pgid].push_back(
      PG::CephPeeringEvtRef(
	new PG::CephPeeringEvt(
	  m->get_epoch(), m->get_query_epoch(),
	  PG::MLogRec(from, m))));
    return;
  }

  int created = 0;
  PG *pg = get_or_create_pg(m->info, m->past_intervals, m->get_epoch(), 
                            from, created, false);
  if (!pg)
    return;
  op->mark_started();
  pg->queue_log(m->get_epoch(), m->get_query_epoch(), from, m);
  pg->unlock();
}

void OSD::handle_pg_info(OpRequestRef op)
{
  MOSDPGInfo *m = (MOSDPGInfo *)op->request;
  assert(m->get_header().type == MSG_OSD_PG_INFO);
  dout(7) << "handle_pg_info " << *m << " from " << m->get_source() << dendl;

  if (!require_osd_peer(op))
    return;

  int from = m->get_source().num();
  if (!require_same_or_newer_map(op, m->get_epoch())) return;

  op->mark_started();

  int created = 0;

  for (vector<pair<pg_notify_t,pg_interval_map_t> >::iterator p = m->pg_list.begin();
       p != m->pg_list.end();
       ++p) {
    if (p->first.info.pgid.preferred() >= 0) {
      dout(10) << "ignoring localized pg " << p->first.info.pgid << dendl;
      continue;
    }

    if (service.splitting(p->first.info.pgid)) {
      peering_wait_for_split[p->first.info.pgid].push_back(
	PG::CephPeeringEvtRef(
	  new PG::CephPeeringEvt(
	    p->first.epoch_sent, p->first.query_epoch,
	    PG::MInfoRec(from, p->first.info, p->first.epoch_sent))));
      continue;
    }
    PG *pg = get_or_create_pg(p->first.info, p->second, p->first.epoch_sent,
                              from, created, false);
    if (!pg)
      continue;
    pg->queue_info(p->first.epoch_sent, p->first.query_epoch, from,
		   p->first.info);
    pg->unlock();
  }
}

void OSD::handle_pg_trim(OpRequestRef op)
{
  MOSDPGTrim *m = (MOSDPGTrim *)op->request;
  assert(m->get_header().type == MSG_OSD_PG_TRIM);

  dout(7) << "handle_pg_trim " << *m << " from " << m->get_source() << dendl;

  if (!require_osd_peer(op))
    return;

  int from = m->get_source().num();
  if (!require_same_or_newer_map(op, m->epoch)) return;

  if (m->pgid.preferred() >= 0) {
    dout(10) << "ignoring localized pg " << m->pgid << dendl;
    return;
  }

  op->mark_started();

  if (!_have_pg(m->pgid)) {
    dout(10) << " don't have pg " << m->pgid << dendl;
  } else {
    PG *pg = _lookup_lock_pg(m->pgid);
    if (m->epoch < pg->info.history.same_interval_since) {
      dout(10) << *pg << " got old trim to " << m->trim_to << ", ignoring" << dendl;
      pg->unlock();
      return;
    }
    assert(pg);

    if (pg->is_primary()) {
      // peer is informing us of their last_complete_ondisk
      dout(10) << *pg << " replica osd." << from << " lcod " << m->trim_to << dendl;
      pg->peer_last_complete_ondisk[from] = m->trim_to;
      if (pg->calc_min_last_complete_ondisk()) {
	dout(10) << *pg << " min lcod now " << pg->min_last_complete_ondisk << dendl;
	pg->trim_peers();
      }
    } else {
      // primary is instructing us to trim
      ObjectStore::Transaction *t = new ObjectStore::Transaction;
      pg->trim(*t, m->trim_to);
      pg->write_info(*t);
      int tr = store->queue_transaction(pg->osr.get(), t,
					new ObjectStore::C_DeleteTransaction(t));
      assert(tr == 0);
    }
    pg->unlock();
  }
}

void OSD::handle_pg_scan(OpRequestRef op)
{
  MOSDPGScan *m = (MOSDPGScan*)op->request;
  assert(m->get_header().type == MSG_OSD_PG_SCAN);
  dout(10) << "handle_pg_scan " << *m << " from " << m->get_source() << dendl;
  
  if (!require_osd_peer(op))
    return;
  if (!require_same_or_newer_map(op, m->query_epoch))
    return;

  if (m->pgid.preferred() >= 0) {
    dout(10) << "ignoring localized pg " << m->pgid << dendl;
    return;
  }

  PG *pg;
  
  if (!_have_pg(m->pgid)) {
    return;
  }

  pg = _lookup_pg(m->pgid);
  assert(pg);

  enqueue_op(pg, op);
}

void OSD::handle_pg_backfill(OpRequestRef op)
{
  MOSDPGBackfill *m = (MOSDPGBackfill*)op->request;
  assert(m->get_header().type == MSG_OSD_PG_BACKFILL);
  dout(10) << "handle_pg_backfill " << *m << " from " << m->get_source() << dendl;
  
  if (!require_osd_peer(op))
    return;
  if (!require_same_or_newer_map(op, m->query_epoch))
    return;

  if (m->pgid.preferred() >= 0) {
    dout(10) << "ignoring localized pg " << m->pgid << dendl;
    return;
  }

  PG *pg;
  
  if (!_have_pg(m->pgid)) {
    return;
  }

  pg = _lookup_pg(m->pgid);
  assert(pg);

  enqueue_op(pg, op);
}

void OSD::handle_pg_backfill_reserve(OpRequestRef op)
{
  MBackfillReserve *m = static_cast<MBackfillReserve*>(op->request);
  assert(m->get_header().type == MSG_OSD_BACKFILL_RESERVE);

  if (!require_osd_peer(op))
    return;
  if (!require_same_or_newer_map(op, m->query_epoch))
    return;

  PG *pg = 0;
  if (!_have_pg(m->pgid))
    return;

  pg = _lookup_lock_pg(m->pgid);
  assert(pg);

  if (m->type == MBackfillReserve::REQUEST) {
    pg->queue_peering_event(
      PG::CephPeeringEvtRef(
	new PG::CephPeeringEvt(
	  m->query_epoch,
	  m->query_epoch,
	  PG::RequestBackfill())));
  } else if (m->type == MBackfillReserve::GRANT) {
    pg->queue_peering_event(
      PG::CephPeeringEvtRef(
	new PG::CephPeeringEvt(
	  m->query_epoch,
	  m->query_epoch,
	  PG::RemoteBackfillReserved())));
  } else if (m->type == MBackfillReserve::REJECT) {
    pg->queue_peering_event(
      PG::CephPeeringEvtRef(
	new PG::CephPeeringEvt(
	  m->query_epoch,
	  m->query_epoch,
	  PG::RemoteReservationRejected())));
  } else {
    assert(0);
  }
  pg->unlock();
}

void OSD::handle_pg_recovery_reserve(OpRequestRef op)
{
  MRecoveryReserve *m = static_cast<MRecoveryReserve*>(op->request);
  assert(m->get_header().type == MSG_OSD_RECOVERY_RESERVE);

  if (!require_osd_peer(op))
    return;
  if (!require_same_or_newer_map(op, m->query_epoch))
    return;

  PG *pg = 0;
  if (!_have_pg(m->pgid))
    return;

  pg = _lookup_lock_pg(m->pgid);
  if (!pg)
    return;

  if (m->type == MRecoveryReserve::REQUEST) {
    pg->queue_peering_event(
      PG::CephPeeringEvtRef(
	new PG::CephPeeringEvt(
	  m->query_epoch,
	  m->query_epoch,
	  PG::RequestRecovery())));
  } else if (m->type == MRecoveryReserve::GRANT) {
    pg->queue_peering_event(
      PG::CephPeeringEvtRef(
	new PG::CephPeeringEvt(
	  m->query_epoch,
	  m->query_epoch,
	  PG::RemoteRecoveryReserved())));
  } else if (m->type == MRecoveryReserve::RELEASE) {
    pg->queue_peering_event(
      PG::CephPeeringEvtRef(
	new PG::CephPeeringEvt(
	  m->query_epoch,
	  m->query_epoch,
	  PG::RecoveryDone())));
  } else {
    assert(0);
  }
  pg->unlock();
}


/** PGQuery
 * from primary to replica | stray
 * NOTE: called with opqueue active.
 */
void OSD::handle_pg_query(OpRequestRef op)
{
  assert(osd_lock.is_locked());

  MOSDPGQuery *m = (MOSDPGQuery*)op->request;
  assert(m->get_header().type == MSG_OSD_PG_QUERY);

  if (!require_osd_peer(op))
    return;

  dout(7) << "handle_pg_query from " << m->get_source() << " epoch " << m->get_epoch() << dendl;
  int from = m->get_source().num();
  
  if (!require_same_or_newer_map(op, m->get_epoch())) return;

  op->mark_started();

  map< int, vector<pair<pg_notify_t, pg_interval_map_t> > > notify_list;
  
  for (map<pg_t,pg_query_t>::iterator it = m->pg_list.begin();
       it != m->pg_list.end();
       it++) {
    pg_t pgid = it->first;

    if (pgid.preferred() >= 0) {
      dout(10) << "ignoring localized pg " << pgid << dendl;
      continue;
    }

    if (service.splitting(pgid)) {
      peering_wait_for_split[pgid].push_back(
	PG::CephPeeringEvtRef(
	  new PG::CephPeeringEvt(
	    it->second.epoch_sent, it->second.epoch_sent,
	    PG::MQuery(from, it->second, it->second.epoch_sent))));
      continue;
    }

    PG *pg = 0;

    if (pg_map.count(pgid)) {
      pg = _lookup_lock_pg(pgid);
      pg->queue_query(it->second.epoch_sent, it->second.epoch_sent,
		      from, it->second);
      pg->unlock();
      continue;
    }

    if (!osdmap->have_pg_pool(pgid.pool()))
      continue;

    // get active crush mapping
    vector<int> up, acting;
    osdmap->pg_to_up_acting_osds(pgid, up, acting);
    int role = osdmap->calc_pg_role(whoami, acting, acting.size());

    // same primary?
    pg_history_t history = it->second.history;
    project_pg_history(pgid, history, it->second.epoch_sent, up, acting);

    if (it->second.epoch_sent < history.same_interval_since) {
      dout(10) << " pg " << pgid << " dne, and pg has changed in "
	       << history.same_interval_since
	       << " (msg from " << it->second.epoch_sent << ")" << dendl;
      continue;
    }

    assert(role != 0);
    dout(10) << " pg " << pgid << " dne" << dendl;
    pg_info_t empty(pgid);
    if (it->second.type == pg_query_t::LOG ||
	it->second.type == pg_query_t::FULLLOG) {
      ConnectionRef con = service.get_con_osd_cluster(from, osdmap->get_epoch());
      if (con) {
	MOSDPGLog *mlog = new MOSDPGLog(osdmap->get_epoch(), empty,
					it->second.epoch_sent);
	_share_map_outgoing(from, con.get(), osdmap);
	cluster_messenger->send_message(mlog, con.get());
      }
    } else {
      notify_list[from].push_back(make_pair(pg_notify_t(it->second.epoch_sent,
							osdmap->get_epoch(),
							empty),
					    pg_interval_map_t()));
    }
  }
  do_notifies(notify_list, osdmap);
}


void OSD::handle_pg_remove(OpRequestRef op)
{
  MOSDPGRemove *m = (MOSDPGRemove *)op->request;
  assert(m->get_header().type == MSG_OSD_PG_REMOVE);
  assert(osd_lock.is_locked());

  if (!require_osd_peer(op))
    return;

  dout(7) << "handle_pg_remove from " << m->get_source() << " on "
	  << m->pg_list.size() << " pgs" << dendl;
  
  if (!require_same_or_newer_map(op, m->get_epoch())) return;
  
  op->mark_started();

  for (vector<pg_t>::iterator it = m->pg_list.begin();
       it != m->pg_list.end();
       it++) {
    pg_t pgid = *it;
    if (pgid.preferred() >= 0) {
      dout(10) << "ignoring localized pg " << pgid << dendl;
      continue;
    }
    
    if (pg_map.count(pgid) == 0) {
      dout(10) << " don't have pg " << pgid << dendl;
      continue;
    }
    dout(5) << "queue_pg_for_deletion: " << pgid << dendl;
    PG *pg = _lookup_lock_pg(pgid);
    pg_history_t history = pg->info.history;
    vector<int> up, acting;
    osdmap->pg_to_up_acting_osds(pgid, up, acting);
    project_pg_history(pg->info.pgid, history, pg->get_osdmap()->get_epoch(),
		       up, acting);
    if (history.same_interval_since <= m->get_epoch()) {
      assert(pg->get_primary() == m->get_source().num());
      pg->get();
      _remove_pg(pg);
      pg->unlock();
      pg->put();
    } else {
      dout(10) << *pg << " ignoring remove request, pg changed in epoch "
	       << history.same_interval_since
	       << " > " << m->get_epoch() << dendl;
      pg->unlock();
    }
  }
}

void OSD::_remove_pg(PG *pg)
{
  vector<coll_t> removals;
  ObjectStore::Transaction *rmt = new ObjectStore::Transaction;
  for (interval_set<snapid_t>::iterator p = pg->snap_collections.begin();
       p != pg->snap_collections.end();
       ++p) {
    for (snapid_t cur = p.get_start();
	 cur < p.get_start() + p.get_len();
	 ++cur) {
      coll_t to_remove = get_next_removal_coll(pg->info.pgid);
      removals.push_back(to_remove);
      rmt->collection_rename(coll_t(pg->info.pgid, cur), to_remove);
    }
  }
  coll_t to_remove = get_next_removal_coll(pg->info.pgid);
  removals.push_back(to_remove);
  rmt->collection_rename(coll_t(pg->info.pgid), to_remove);
  if (pg->have_temp_coll()) {
    to_remove = get_next_removal_coll(pg->info.pgid);
    removals.push_back(to_remove);
    rmt->collection_rename(pg->get_temp_coll(), to_remove);
  }
  rmt->remove(coll_t::META_COLL, pg->log_oid);
  rmt->remove(coll_t::META_COLL, pg->biginfo_oid);

  store->queue_transaction(
    pg->osr.get(), rmt,
    new ObjectStore::C_DeleteTransactionHolder<
      SequencerRef>(rmt, pg->osr),
    new ContainerContext<
      SequencerRef>(pg->osr));

  // on_removal, which calls remove_watchers_and_notifies, and the erasure from 
  // the pg_map must be done together without unlocking the pg lock,
  // to avoid racing with watcher cleanup in ms_handle_reset
  // and handle_notify_timeout
  pg->on_removal();

  DeletingStateRef deleting = service.deleting_pgs.lookup_or_create(pg->info.pgid);
  for (vector<coll_t>::iterator i = removals.begin();
       i != removals.end();
       ++i) {
    remove_wq.queue(new boost::tuple<coll_t, SequencerRef, DeletingStateRef>(
		      *i, pg->osr, deleting));
  }

  recovery_wq.dequeue(pg);
  scrub_wq.dequeue(pg);
  scrub_finalize_wq.dequeue(pg);
  snap_trim_wq.dequeue(pg);
  pg_stat_queue_dequeue(pg);
  op_wq.dequeue(pg);
  peering_wq.dequeue(pg);

  pg->deleting = true;

  pg->unreg_next_scrub();

  // remove from map
  pg_map.erase(pg->info.pgid);
  pg->put(); // since we've taken it out of map
}


// =========================================================
// RECOVERY

/*
 * caller holds osd_lock
 */
void OSD::check_replay_queue()
{
  assert(osd_lock.is_locked());

  utime_t now = ceph_clock_now(g_ceph_context);
  list< pair<pg_t,utime_t> > pgids;
  replay_queue_lock.Lock();
  while (!replay_queue.empty() &&
	 replay_queue.front().second <= now) {
    pgids.push_back(replay_queue.front());
    replay_queue.pop_front();
  }
  replay_queue_lock.Unlock();

  for (list< pair<pg_t,utime_t> >::iterator p = pgids.begin(); p != pgids.end(); p++) {
    pg_t pgid = p->first;
    if (pg_map.count(pgid)) {
      PG *pg = _lookup_lock_pg_with_map_lock_held(pgid);
      dout(10) << "check_replay_queue " << *pg << dendl;
      if (pg->is_active() &&
	  pg->is_replay() &&
	  pg->get_role() == 0 &&
	  pg->replay_until == p->second) {
	pg->replay_queued_ops();
      }
      pg->unlock();
    } else {
      dout(10) << "check_replay_queue pgid " << pgid << " (not found)" << dendl;
    }
  }
  
  // wake up _all_ pg waiters; raw pg -> actual pg mapping may have shifted
  wake_all_pg_waiters();
}


bool OSDService::queue_for_recovery(PG *pg)
{
  bool b = recovery_wq.queue(pg);
  if (b)
    dout(10) << "queue_for_recovery queued " << *pg << dendl;
  else
    dout(10) << "queue_for_recovery already queued " << *pg << dendl;
  return b;
}

bool OSD::_recover_now()
{
  if (recovery_ops_active >= g_conf->osd_recovery_max_active) {
    dout(15) << "_recover_now active " << recovery_ops_active
	     << " >= max " << g_conf->osd_recovery_max_active << dendl;
    return false;
  }
  if (ceph_clock_now(g_ceph_context) < defer_recovery_until) {
    dout(15) << "_recover_now defer until " << defer_recovery_until << dendl;
    return false;
  }

  return true;
}

void OSD::do_recovery(PG *pg)
{
  // see how many we should try to start.  note that this is a bit racy.
  recovery_wq.lock();
  int max = g_conf->osd_recovery_max_active - recovery_ops_active;
  recovery_wq.unlock();
  if (max == 0) {
    dout(10) << "do_recovery raced and failed to start anything; requeuing " << *pg << dendl;
    recovery_wq.queue(pg);
  } else {
    pg->lock();
    if (pg->deleting || !(pg->is_active() && pg->is_primary())) {
      pg->unlock();
      return;
    }
    
    dout(10) << "do_recovery starting " << max
	     << " (" << recovery_ops_active << "/" << g_conf->osd_recovery_max_active << " rops) on "
	     << *pg << dendl;
#ifdef DEBUG_RECOVERY_OIDS
    dout(20) << "  active was " << recovery_oids[pg->info.pgid] << dendl;
#endif
    
    PG::RecoveryCtx rctx = create_context();
    int started = pg->start_recovery_ops(max, &rctx);
    dout(10) << "do_recovery started " << started
	     << " (" << recovery_ops_active << "/" << g_conf->osd_recovery_max_active << " rops) on "
	     << *pg << dendl;

    /*
     * if we couldn't start any recovery ops and things are still
     * unfound, see if we can discover more missing object locations.
     * It may be that our initial locations were bad and we errored
     * out while trying to pull.
     */
    if (!started && pg->have_unfound()) {
      pg->discover_all_missing(*rctx.query_map);
      if (!rctx.query_map->size()) {
	dout(10) << "do_recovery  no luck, giving up on this pg for now" << dendl;
	recovery_wq.lock();
	recovery_wq._dequeue(pg);
	recovery_wq.unlock();
      }
    }

    pg->write_if_dirty(*rctx.transaction);
    OSDMapRef curmap = pg->get_osdmap();
    pg->unlock();
    dispatch_context(rctx, pg, curmap);
  }
}

void OSD::start_recovery_op(PG *pg, const hobject_t& soid)
{
  recovery_wq.lock();
  dout(10) << "start_recovery_op " << *pg << " " << soid
	   << " (" << recovery_ops_active << "/" << g_conf->osd_recovery_max_active << " rops)"
	   << dendl;
  assert(recovery_ops_active >= 0);
  recovery_ops_active++;

#ifdef DEBUG_RECOVERY_OIDS
  dout(20) << "  active was " << recovery_oids[pg->info.pgid] << dendl;
  assert(recovery_oids[pg->info.pgid].count(soid) == 0);
  recovery_oids[pg->info.pgid].insert(soid);
#endif

  recovery_wq.unlock();
}

void OSD::finish_recovery_op(PG *pg, const hobject_t& soid, bool dequeue)
{
  recovery_wq.lock();
  dout(10) << "finish_recovery_op " << *pg << " " << soid
	   << " dequeue=" << dequeue
	   << " (" << recovery_ops_active << "/" << g_conf->osd_recovery_max_active << " rops)"
	   << dendl;

  // adjust count
  recovery_ops_active--;
  assert(recovery_ops_active >= 0);

#ifdef DEBUG_RECOVERY_OIDS
  dout(20) << "  active oids was " << recovery_oids[pg->info.pgid] << dendl;
  assert(recovery_oids[pg->info.pgid].count(soid));
  recovery_oids[pg->info.pgid].erase(soid);
#endif

  if (dequeue)
    recovery_wq._dequeue(pg);
  else {
    recovery_wq._queue_front(pg);
  }

  recovery_wq._wake();
  recovery_wq.unlock();
}

void OSD::defer_recovery(PG *pg)
{
  dout(10) << "defer_recovery " << *pg << dendl;

  // move pg to the end of the queue...
  recovery_wq.queue(pg);
}


// =========================================================
// OPS

void OSDService::reply_op_error(OpRequestRef op, int err)
{
  reply_op_error(op, err, eversion_t());
}

void OSDService::reply_op_error(OpRequestRef op, int err, eversion_t v)
{
  MOSDOp *m = (MOSDOp*)op->request;
  assert(m->get_header().type == CEPH_MSG_OSD_OP);
  int flags;
  flags = m->get_flags() & (CEPH_OSD_FLAG_ACK|CEPH_OSD_FLAG_ONDISK);

  MOSDOpReply *reply = new MOSDOpReply(m, err, osdmap->get_epoch(), flags);
  Messenger *msgr = client_messenger;
  reply->set_version(v);
  if (m->get_source().is_osd())
    msgr = cluster_messenger;
  msgr->send_message(reply, m->get_connection());
}

void OSDService::handle_misdirected_op(PG *pg, OpRequestRef op)
{
  MOSDOp *m = (MOSDOp*)op->request;
  assert(m->get_header().type == CEPH_MSG_OSD_OP);

  if (m->get_map_epoch() < pg->info.history.same_primary_since) {
    dout(7) << *pg << " changed after " << m->get_map_epoch() << ", dropping" << dendl;
    return;
  }

  dout(7) << *pg << " misdirected op in " << m->get_map_epoch() << dendl;
  clog.warn() << m->get_source_inst() << " misdirected " << m->get_reqid()
	      << " pg " << m->get_pg()
	      << " to osd." << whoami
	      << " not " << pg->acting
	      << " in e" << m->get_map_epoch() << "/" << osdmap->get_epoch() << "\n";
  reply_op_error(op, -ENXIO);
}

void OSD::handle_op(OpRequestRef op)
{
  MOSDOp *m = (MOSDOp*)op->request;
  assert(m->get_header().type == CEPH_MSG_OSD_OP);
  if (op_is_discardable(m)) {
    return;
  }

  // we don't need encoded payload anymore
  m->clear_payload();

  // require same or newer map
  if (!require_same_or_newer_map(op, m->get_map_epoch()))
    return;

  // object name too long?
  if (m->get_oid().name.size() > MAX_CEPH_OBJECT_NAME_LEN) {
    dout(4) << "handle_op '" << m->get_oid().name << "' is longer than "
	    << MAX_CEPH_OBJECT_NAME_LEN << " bytes!" << dendl;
    service.reply_op_error(op, -ENAMETOOLONG);
    return;
  }

  // blacklisted?
  if (osdmap->is_blacklisted(m->get_source_addr())) {
    dout(4) << "handle_op " << m->get_source_addr() << " is blacklisted" << dendl;
    service.reply_op_error(op, -EBLACKLISTED);
    return;
  }
  // share our map with sender, if they're old
  _share_map_incoming(m->get_source_inst(), m->get_map_epoch(),
		      (Session *)m->get_connection()->get_priv());

  if (op->rmw_flags == 0) {
    int r = init_op_flags(op);
    if (r) {
      service.reply_op_error(op, r);
      return;
    }
  }

  if (g_conf->osd_debug_drop_op_probability > 0 &&
      !m->get_source().is_mds()) {
    if ((double)rand() / (double)RAND_MAX < g_conf->osd_debug_drop_op_probability) {
      dout(0) << "handle_op DEBUG artificially dropping op " << *m << dendl;
      return;
    }
  }

  if (op->may_write()) {
    // full?
    if (osdmap->test_flag(CEPH_OSDMAP_FULL) &&
	!m->get_source().is_mds()) {  // FIXME: we'll exclude mds writes for now.
      service.reply_op_error(op, -ENOSPC);
      return;
    }

    // invalid?
    if (m->get_snapid() != CEPH_NOSNAP) {
      service.reply_op_error(op, -EINVAL);
      return;
    }

    // too big?
    if (g_conf->osd_max_write_size &&
	m->get_data_len() > g_conf->osd_max_write_size << 20) {
      // journal can't hold commit!
      derr << "handle_op msg data len " << m->get_data_len()
	   << " > osd_max_write_size " << (g_conf->osd_max_write_size << 20)
	   << " on " << *m << dendl;
      service.reply_op_error(op, -OSD_WRITETOOBIG);
      return;
    }
  }
  // calc actual pgid
  pg_t pgid = m->get_pg();
  int64_t pool = pgid.pool();
  if ((m->get_flags() & CEPH_OSD_FLAG_PGOP) == 0 &&
      osdmap->have_pg_pool(pool))
    pgid = osdmap->raw_pg_to_pg(pgid);

  // get and lock *pg.
  PG *pg = _have_pg(pgid) ? _lookup_pg(pgid) : NULL;
  if (!pg) {
    dout(7) << "hit non-existent pg " << pgid << dendl;

    if (osdmap->get_pg_acting_role(pgid, whoami) >= 0) {
      dout(7) << "we are valid target for op, waiting" << dendl;
      waiting_for_pg[pgid].push_back(op);
      op->mark_delayed("waiting for pg to exist locally");
      return;
    }

    // okay, we aren't valid now; check send epoch
    if (m->get_map_epoch() < superblock.oldest_map) {
      dout(7) << "don't have sender's osdmap; assuming it was valid and that client will resend" << dendl;
      return;
    }
    OSDMapRef send_map = get_map(m->get_map_epoch());

    if (send_map->get_pg_acting_role(pgid, whoami) >= 0) {
      dout(7) << "dropping request; client will resend when they get new map" << dendl;
    } else if (!send_map->have_pg_pool(pgid.pool())) {
      dout(7) << "dropping request; pool did not exist" << dendl;
      clog.warn() << m->get_source_inst() << " invalid " << m->get_reqid()
		  << " pg " << m->get_pg()
		  << " to osd." << whoami
		  << " in e" << osdmap->get_epoch()
		  << ", client e" << m->get_map_epoch()
		  << " when pool " << m->get_pg().pool() << " did not exist"
		  << "\n";
    } else {
      dout(7) << "we are invalid target" << dendl;
      pgid = m->get_pg();
      if ((m->get_flags() & CEPH_OSD_FLAG_PGOP) == 0)
	pgid = send_map->raw_pg_to_pg(pgid);
      clog.warn() << m->get_source_inst() << " misdirected " << m->get_reqid()
		  << " pg " << m->get_pg()
		  << " to osd." << whoami
		  << " in e" << osdmap->get_epoch()
		  << ", client e" << m->get_map_epoch()
		  << " pg " << pgid
		  << " features " << m->get_connection()->get_features()
		  << "\n";
      service.reply_op_error(op, -ENXIO);
    }
    return;
  }

  enqueue_op(pg, op);
}

void OSD::handle_sub_op(OpRequestRef op)
{
  MOSDSubOp *m = (MOSDSubOp*)op->request;
  assert(m->get_header().type == MSG_OSD_SUBOP);

  dout(10) << "handle_sub_op " << *m << " epoch " << m->map_epoch << dendl;
  if (m->map_epoch < up_epoch) {
    dout(3) << "replica op from before up" << dendl;
    return;
  }

  if (!require_osd_peer(op))
    return;

  // must be a rep op.
  assert(m->get_source().is_osd());
  
  // make sure we have the pg
  const pg_t pgid = m->pgid;

  // require same or newer map
  if (!require_same_or_newer_map(op, m->map_epoch))
    return;

  // share our map with sender, if they're old
  _share_map_incoming(m->get_source_inst(), m->map_epoch,
		      (Session*)m->get_connection()->get_priv());

  if (service.splitting(pgid)) {
    waiting_for_pg[pgid].push_back(op);
    return;
  }

  PG *pg = _have_pg(pgid) ? _lookup_pg(pgid) : NULL;
  if (!pg) {
    return;
  }
  enqueue_op(pg, op);
}

void OSD::handle_sub_op_reply(OpRequestRef op)
{
  MOSDSubOpReply *m = (MOSDSubOpReply*)op->request;
  assert(m->get_header().type == MSG_OSD_SUBOPREPLY);
  if (m->get_map_epoch() < up_epoch) {
    dout(3) << "replica op reply from before up" << dendl;
    return;
  }

  if (!require_osd_peer(op))
    return;

  // must be a rep op.
  assert(m->get_source().is_osd());
  
  // make sure we have the pg
  const pg_t pgid = m->get_pg();

  // require same or newer map
  if (!require_same_or_newer_map(op, m->get_map_epoch())) return;

  // share our map with sender, if they're old
  _share_map_incoming(m->get_source_inst(), m->get_map_epoch(),
		      (Session*)m->get_connection()->get_priv());

  PG *pg = _have_pg(pgid) ? _lookup_pg(pgid) : NULL;
  if (!pg) {
    return;
  }
  enqueue_op(pg, op);
}

bool OSD::op_is_discardable(MOSDOp *op)
{
  // drop client request if they are not connected and can't get the
  // reply anyway.  unless this is a replayed op, in which case we
  // want to do what we can to apply it.
  if (!op->get_connection()->is_connected() &&
      op->get_version().version == 0) {
    return true;
  }
  return false;
}

/*
 * enqueue called with osd_lock held
 */
void OSD::enqueue_op(PG *pg, OpRequestRef op)
{
  utime_t latency = ceph_clock_now(g_ceph_context) - op->request->get_recv_stamp();
  dout(15) << "enqueue_op " << op << " prio " << op->request->get_priority()
	   << " cost " << op->request->get_cost()
	   << " latency " << latency
	   << " " << *(op->request) << dendl;
  op_wq.queue(make_pair(PGRef(pg), op));
}

void OSD::OpWQ::_enqueue(pair<PGRef, OpRequestRef> item)
{
  unsigned priority = item.second->request->get_priority();
  unsigned cost = item.second->request->get_cost();
  if (priority >= CEPH_MSG_PRIO_LOW)
    pqueue.enqueue_strict(
      item.second->request->get_source_inst(),
      priority, item);
  else
    pqueue.enqueue(item.second->request->get_source_inst(),
      priority, cost, item);
  osd->logger->set(l_osd_opq, pqueue.length());
}

void OSD::OpWQ::_enqueue_front(pair<PGRef, OpRequestRef> item)
{
  {
    Mutex::Locker l(qlock);
    if (pg_for_processing.count(&*(item.first))) {
      pg_for_processing[&*(item.first)].push_front(item.second);
      item.second = pg_for_processing[&*(item.first)].back();
      pg_for_processing[&*(item.first)].pop_back();
    }
  }
  unsigned priority = item.second->request->get_priority();
  unsigned cost = item.second->request->get_cost();
  if (priority >= CEPH_MSG_PRIO_LOW)
    pqueue.enqueue_strict_front(
      item.second->request->get_source_inst(),
      priority, item);
  else
    pqueue.enqueue_front(item.second->request->get_source_inst(),
      priority, cost, item);
  osd->logger->set(l_osd_opq, pqueue.length());
}

PGRef OSD::OpWQ::_dequeue()
{
  assert(!pqueue.empty());
  PGRef pg;
  {
    Mutex::Locker l(qlock);
    pair<PGRef, OpRequestRef> ret = pqueue.dequeue();
    pg = ret.first;
    pg_for_processing[&*pg].push_back(ret.second);
  }
  osd->logger->set(l_osd_opq, pqueue.length());
  return pg;
}

void OSD::OpWQ::_process(PGRef pg)
{
  pg->lock();
  OpRequestRef op;
  {
    Mutex::Locker l(qlock);
    if (!pg_for_processing.count(&*pg)) {
      pg->unlock();
      return;
    }
    assert(pg_for_processing[&*pg].size());
    op = pg_for_processing[&*pg].front();
    pg_for_processing[&*pg].pop_front();
    if (!(pg_for_processing[&*pg].size()))
      pg_for_processing.erase(&*pg);
  }
  osd->dequeue_op(pg, op);
  pg->unlock();
}


void OSDService::dequeue_pg(PG *pg, list<OpRequestRef> *dequeued)
{
  osd->op_wq.dequeue(pg, dequeued);
}

/*
 * NOTE: dequeue called in worker thread, with pg lock
 */
void OSD::dequeue_op(PGRef pg, OpRequestRef op)
{
  utime_t latency = ceph_clock_now(g_ceph_context) - op->request->get_recv_stamp();
  dout(10) << "dequeue_op " << op << " prio " << op->request->get_priority()
	   << " cost " << op->request->get_cost()
	   << " latency " << latency
	   << " " << *(op->request)
	   << " pg " << *pg << dendl;
  if (pg->deleting)
    return;

  op->mark_reached_pg();

  pg->do_request(op);

  // finish
  dout(10) << "dequeue_op " << op << " finish" << dendl;
}


void OSDService::queue_for_peering(PG *pg)
{
  peering_wq.queue(pg);
}

struct C_CompleteSplits : public Context {
  OSD *osd;
  set<boost::intrusive_ptr<PG> > pgs;
  C_CompleteSplits(OSD *osd, const set<boost::intrusive_ptr<PG> > &in)
    : osd(osd), pgs(in) {}
  void finish(int r) {
    Mutex::Locker l(osd->osd_lock);
    PG::RecoveryCtx rctx = osd->create_context();
    set<pg_t> to_complete;
    for (set<boost::intrusive_ptr<PG> >::iterator i = pgs.begin();
	 i != pgs.end();
	 ++i) {
      (*i)->lock();
      osd->add_newly_split_pg(&**i, &rctx);
      osd->dispatch_context_transaction(rctx, &**i);
      if (!((*i)->deleting))
	to_complete.insert((*i)->info.pgid);
      (*i)->unlock();
    }
    osd->service.complete_split(to_complete);
    osd->dispatch_context(rctx, 0, osd->service.get_osdmap());
  }
};

void OSD::process_peering_events(const list<PG*> &pgs)
{
  bool need_up_thru = false;
  epoch_t same_interval_since = 0;
  OSDMapRef curmap = service.get_osdmap();
  PG::RecoveryCtx rctx = create_context();
  for (list<PG*>::const_iterator i = pgs.begin();
       i != pgs.end();
       ++i) {
    set<boost::intrusive_ptr<PG> > split_pgs;
    PG *pg = *i;
    pg->lock();
    curmap = service.get_osdmap();
    if (pg->deleting) {
      pg->unlock();
      continue;
    }
    advance_pg(curmap->get_epoch(), pg, &rctx, &split_pgs);
    if (!pg->peering_queue.empty()) {
      PG::CephPeeringEvtRef evt = pg->peering_queue.front();
      pg->peering_queue.pop_front();
      pg->handle_peering_event(evt, &rctx);
    }
    need_up_thru = pg->need_up_thru || need_up_thru;
    same_interval_since = MAX(pg->info.history.same_interval_since,
			      same_interval_since);
    pg->write_if_dirty(*rctx.transaction);
    if (split_pgs.size()) {
      rctx.on_applied->add(new C_CompleteSplits(this, split_pgs));
      split_pgs.clear();
    }
    if (compat_must_dispatch_immediately(pg)) {
      dispatch_context(rctx, pg, curmap);
      rctx = create_context();
    } else {
      dispatch_context_transaction(rctx, pg);
    }
    pg->unlock();
  }
  if (need_up_thru)
    queue_want_up_thru(same_interval_since);
  dispatch_context(rctx, 0, curmap);

  service.send_pg_temp();
}

// --------------------------------

const char** OSD::get_tracked_conf_keys() const
{
  static const char* KEYS[] = {
    "osd_max_backfills",
    NULL
  };
  return KEYS;
}

void OSD::handle_conf_change(const struct md_config_t *conf,
			     const std::set <std::string> &changed)
{
  if (changed.count("osd_max_backfills")) {
    service.local_reserver.set_max(g_conf->osd_max_backfills);
    service.remote_reserver.set_max(g_conf->osd_max_backfills);
  }
}

// --------------------------------

int OSD::init_op_flags(OpRequestRef op)
{
  MOSDOp *m = (MOSDOp*)op->request;
  vector<OSDOp>::iterator iter;

  // client flags have no bearing on whether an op is a read, write, etc.
  op->rmw_flags = 0;

  // set bits based on op codes, called methods.
  for (iter = m->ops.begin(); iter != m->ops.end(); ++iter) {
    if (ceph_osd_op_mode_modify(iter->op.op))
      op->set_write();
    if (ceph_osd_op_mode_read(iter->op.op))
      op->set_read();

    // set READ flag if there are src_oids
    if (iter->soid.oid.name.length())
      op->set_read();

    // set PGOP flag if there are PG ops
    if (ceph_osd_op_type_pg(iter->op.op))
      op->set_pg_op();

    switch (iter->op.op) {
    case CEPH_OSD_OP_CALL:
      {
	bufferlist::iterator bp = iter->indata.begin();
	int is_write, is_read;
	string cname, mname;
	bp.copy(iter->op.cls.class_len, cname);
	bp.copy(iter->op.cls.method_len, mname);

	ClassHandler::ClassData *cls;
	int r = class_handler->open_class(cname, &cls);
	if (r) {
	  dout(10) << "class " << cname << " open got " << cpp_strerror(r) << dendl;
	  if (r == -ENOENT)
	    r = -EOPNOTSUPP;
	  else
	    r = -EIO;
	  return r;
	}
	int flags = cls->get_method_flags(mname.c_str());
	is_read = flags & CLS_METHOD_RD;
	is_write = flags & CLS_METHOD_WR;

	dout(10) << "class " << cname << " method " << mname
		<< " flags=" << (is_read ? "r" : "") << (is_write ? "w" : "") << dendl;
	if (is_read)
	  op->set_class_read();
	if (is_write)
	  op->set_class_write();
	break;
      }
    default:
      break;
    }
  }

  return 0;
}<|MERGE_RESOLUTION|>--- conflicted
+++ resolved
@@ -987,23 +987,16 @@
   // tick
   timer.add_event_after(g_conf->osd_heartbeat_interval, new C_Tick(this));
 
+  AdminSocket *admin_socket = cct->get_admin_socket();
   asok_hook = new OSDSocketHook(this);
-  AdminSocket *admin_socket = cct->get_admin_socket();
-<<<<<<< HEAD
-  r = admin_socket->register_command("dump_ops_in_flight", admin_ops_hook,
-                                         "show the ops currently in flight");
-  assert(r == 0);
-  historic_ops_hook = new HistoricOpsSocketHook(this);
-  r = admin_socket->register_command("dump_historic_ops", historic_ops_hook,
-                                         "show slowest recent ops");
-=======
   r = admin_socket->register_command("dump_ops_in_flight", asok_hook,
 				     "show the ops currently in flight");
+  assert(r == 0);
   r = admin_socket->register_command("dump_historic_ops", asok_hook,
 				     "show slowest recent ops");
+  assert(r == 0);
   r = admin_socket->register_command("dump_op_pq_state", asok_hook,
 				     "dump op priority queue state");
->>>>>>> 73a96936
   assert(r == 0);
   test_ops_hook = new TestOpsSocketHook(&(this->service), this->store);
   r = admin_socket->register_command("setomapval", test_ops_hook,
@@ -1171,22 +1164,16 @@
 
   cct->get_admin_socket()->unregister_command("dump_ops_in_flight");
   cct->get_admin_socket()->unregister_command("dump_historic_ops");
-<<<<<<< HEAD
-  delete admin_ops_hook;
-  delete historic_ops_hook;
-  admin_ops_hook = NULL;
-  historic_ops_hook = NULL;
+  cct->get_admin_socket()->unregister_command("dump_op_pq_state");
+  delete asok_hook;
+  asok_hook = NULL;
+
   cct->get_admin_socket()->unregister_command("setomapval");
   cct->get_admin_socket()->unregister_command("rmomapkey");
   cct->get_admin_socket()->unregister_command("setomapheader");
   cct->get_admin_socket()->unregister_command("getomap");
   delete test_ops_hook;
   test_ops_hook = NULL;
-=======
-  cct->get_admin_socket()->unregister_command("dump_op_pq_state");
-  delete asok_hook;
-  asok_hook = NULL;
->>>>>>> 73a96936
 
   recovery_tp.stop();
   dout(10) << "recovery tp stopped" << dendl;
@@ -2349,12 +2336,6 @@
   return;
 }
 
-<<<<<<< HEAD
-void OSD::dump_ops_in_flight(ostream& ss)
-{
-  op_tracker.dump_ops_in_flight(ss);
-}
-
 // Usage:
 //   setomapval <pool-id> <obj-name> <key> <val>
 //   rmomapkey <pool-id> <obj-name> <key>
@@ -2469,8 +2450,6 @@
   return;
 }
 
-=======
->>>>>>> 73a96936
 // =========================================
 void OSD::RemoveWQ::_process(boost::tuple<coll_t, SequencerRef, DeletingStateRef> *item)
 {

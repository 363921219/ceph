--- conflicted
+++ resolved
@@ -485,19 +485,14 @@
   return 0;
 }
 
-<<<<<<< HEAD
-static void err_exit(librados::pool_t pool, librbd::Image *image = NULL)
+static void err_exit(librados::PoolHandle& pool, librbd::Image *image = NULL)
 {
   if (image)
     delete image;
-  rados.close_pool(pool);
-=======
-static void err_exit(librados::PoolHandle& pool, librbd::image_t image = NULL)
-{
+  pool.close();
   if (image)
-    rbd.close(image);
+    delete image;
   pool.close();
->>>>>>> 06bf77e1
   rados.shutdown();
   exit(1);
 }
@@ -687,13 +682,8 @@
   if (!dest_poolname)
     dest_poolname = poolname;
 
-<<<<<<< HEAD
-  librados::pool_t pool, dest_pool;
+  librados::PoolHandle pool, dest_pool;
   librbd::Image *image = NULL;
-=======
-  librados::PoolHandle pool, dest_pool;
-  librbd::image_t image = NULL;
->>>>>>> 06bf77e1
 
   if (opt_cmd == OPT_EXPORT && !path)
     path = imgname;
